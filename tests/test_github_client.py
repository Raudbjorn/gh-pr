"""Unit tests for GitHubClient class."""

import json
from datetime import datetime, timezone
from unittest.mock import Mock, patch

import pytest
from github import GithubException

from gh_pr.core.github import GitHubClient


class TestGitHubClient:
    """Test GitHubClient class."""

    @pytest.fixture
    def mock_github(self):
        """Create a mock PyGithub instance."""
        with patch('gh_pr.core.github.Github') as mock_github_class:
            mock_instance = Mock()
            mock_github_class.return_value = mock_instance
            yield mock_instance

    @pytest.fixture
    def client(self, mock_github):
        """Create a GitHubClient instance with mocked PyGithub."""
        # Use the existing mock_github fixture without additional patching
        return GitHubClient("test_token")

    def test_init(self):
        """Test GitHubClient initialization."""
        client = GitHubClient("test_token_123")
        # Token should be stored privately
        assert client._token == "test_token_123"
        assert client.github is not None
        assert client._user is None

    def test_user_property_caching(self, client, mock_github):
        """Test that user property is cached after first access."""
        mock_user = Mock()
        mock_user.login = "testuser"
        mock_github.get_user.return_value = mock_user

        # First access
        user1 = client.user
        # Second access
        user2 = client.user

        assert user1 == user2
        assert user1 == mock_user
        # Should only call get_user once
        mock_github.get_user.assert_called_once()

    def test_get_repository(self, client, mock_github):
        """Test repository retrieval."""
        mock_repo = Mock()
        mock_repo.name = "test-repo"
        mock_github.get_repo.return_value = mock_repo

        repo = client.get_repository("owner", "repo")

        assert repo == mock_repo
        mock_github.get_repo.assert_called_once_with("owner/repo")

    def test_get_repository_error_handling(self, client, mock_github):
        """Test repository retrieval error handling."""
        mock_github.get_repo.side_effect = GithubException(404, {"message": "Not found"})

        with pytest.raises(GithubException):
            client.get_repository("owner", "nonexistent")

    def test_get_pull_request(self, client, mock_github):
        """Test PR retrieval."""
        mock_repo = Mock()
        mock_pr = Mock()
        mock_pr.number = 42
        mock_repo.get_pull.return_value = mock_pr
        mock_github.get_repo.return_value = mock_repo

        pr = client.get_pull_request("owner", "repo", 42)

        assert pr == mock_pr
        mock_repo.get_pull.assert_called_once_with(42)

    def test_get_open_pr_count(self, client, mock_github):
        """Test counting open PRs."""
        mock_repo = Mock()
        mock_pulls = Mock()
        mock_pulls.totalCount = 15
        mock_repo.get_pulls.return_value = mock_pulls
        mock_github.get_repo.return_value = mock_repo

        count = client.get_open_pr_count("owner", "repo")

        assert count == 15
        # The implementation doesn't pass per_page parameter
        mock_repo.get_pulls.assert_called_once_with(state="open")

    def test_get_open_pr_count_error_handling(self, client, mock_github):
        """Test open PR count error handling."""
        mock_github.get_repo.side_effect = GithubException(404, {"message": "Not found"})

        count = client.get_open_pr_count("owner", "nonexistent")

        assert count == 0

    def test_get_open_prs(self, client, mock_github):
        """Test listing open PRs."""
        mock_repo = Mock()

        # Create mock PRs
        mock_pr1 = Mock()
        mock_pr1.number = 1
        mock_pr1.title = "PR 1"
        mock_pr1.user.login = "user1"
        mock_pr1.head.ref = "feature-1"
        mock_pr1.created_at = datetime.now(timezone.utc)
        mock_pr1.updated_at = datetime.now(timezone.utc)
        mock_pr1.labels = []  # Initialize labels as empty list
        mock_pr1.draft = False  # Initialize draft field
<<<<<<< HEAD
=======
        mock_pr1.mergeable = True  # Initialize mergeable field
>>>>>>> d0cbf154

        mock_pr2 = Mock()
        mock_pr2.number = 2
        mock_pr2.title = "PR 2"
        mock_pr2.user.login = "user2"
        mock_pr2.head.ref = "feature-2"
        mock_pr2.created_at = datetime.now(timezone.utc)
        mock_pr2.updated_at = datetime.now(timezone.utc)
        mock_pr2.labels = []  # Initialize labels as empty list
        mock_pr2.draft = False  # Initialize draft field
<<<<<<< HEAD
=======
        mock_pr2.mergeable = True  # Initialize mergeable field
>>>>>>> d0cbf154

        mock_repo.get_pulls.return_value = [mock_pr1, mock_pr2]
        mock_github.get_repo.return_value = mock_repo

        prs = client.get_open_prs("owner", "repo", limit=5)

        assert len(prs) == 2
        assert prs[0]["number"] == 1
        assert prs[0]["title"] == "PR 1"
        assert prs[1]["number"] == 2
        # The implementation doesn't pass per_page parameter
        mock_repo.get_pulls.assert_called_once_with(state="open")

    def test_get_open_prs_limit_enforcement(self, client, mock_github):
        """Test that PR listing respects limit."""
        mock_repo = Mock()

        # Create many mock PRs
        mock_prs = []
        for i in range(10):
            mock_pr = Mock()
            mock_pr.number = i
            mock_pr.title = f"PR {i}"
            mock_pr.user.login = f"user{i}"
            mock_pr.head.ref = f"feature-{i}"
            mock_pr.created_at = datetime.now(timezone.utc)
            mock_pr.updated_at = datetime.now(timezone.utc)
            mock_pr.labels = []  # Initialize labels as empty list
            mock_pr.draft = False  # Initialize draft field
<<<<<<< HEAD
=======
            mock_pr.mergeable = True  # Initialize mergeable field
>>>>>>> d0cbf154
            mock_prs.append(mock_pr)

        mock_repo.get_pulls.return_value = mock_prs[:3]  # Simulate GitHub's limit
        mock_github.get_repo.return_value = mock_repo

        prs = client.get_open_prs("owner", "repo", limit=3)

        assert len(prs) == 3
        # The implementation doesn't pass per_page parameter
        mock_repo.get_pulls.assert_called_once_with(state="open")

    def test_get_pr_reviews(self, client, mock_github):
        """Test review retrieval."""
        mock_repo = Mock()
        mock_pr = Mock()

        mock_review1 = Mock()
        mock_review1.id = 1
        mock_review1.user.login = "reviewer1"
        mock_review1.state = "APPROVED"
        mock_review1.submitted_at = datetime.now(timezone.utc)
        mock_review1.body = "Looks good!"

        mock_review2 = Mock()
        mock_review2.id = 2
        mock_review2.user.login = "reviewer2"
        mock_review2.state = "CHANGES_REQUESTED"
        mock_review2.submitted_at = datetime.now(timezone.utc)
        mock_review2.body = "Please fix"

        mock_pr.get_reviews.return_value = [mock_review1, mock_review2]
        mock_repo.get_pull.return_value = mock_pr
        mock_github.get_repo.return_value = mock_repo

        reviews = client.get_pr_reviews("owner", "repo", 42)

        assert len(reviews) == 2
        assert reviews[0]["state"] == "APPROVED"
        assert reviews[0]["author"] == "reviewer1"
        assert reviews[1]["state"] == "CHANGES_REQUESTED"

    def test_get_pr_review_comments(self, client, mock_github):
        """Test review comment retrieval."""
        mock_repo = Mock()
        mock_pr = Mock()

        mock_comment = Mock()
        mock_comment.id = 1
        mock_comment.user.login = "commenter"
        mock_comment.body = "Please fix this"
        mock_comment.path = "src/main.py"
        mock_comment.line = 42
        mock_comment.original_line = 42
        mock_comment.diff_hunk = "@@ -1,3 +1,3 @@"
        mock_comment.created_at = datetime.now(timezone.utc)
        mock_comment.commit_id = "abc123"
        mock_comment.pull_request_review_id = 1
        mock_comment.in_reply_to_id = None
        mock_comment.start_line = None
        mock_comment.original_start_line = None
        mock_comment.position = 1
        mock_comment.original_position = 1

        mock_pr.get_review_comments.return_value = [mock_comment]
        mock_repo.get_pull.return_value = mock_pr
        mock_github.get_repo.return_value = mock_repo

        comments = client.get_pr_review_comments("owner", "repo", 42)

        assert len(comments) == 1
        assert comments[0]["author"] == "commenter"
        assert comments[0]["body"] == "Please fix this"
        assert comments[0]["path"] == "src/main.py"
        assert comments[0]["line"] == 42

    def test_get_pr_review_comments_missing_attributes(self, client, mock_github):
        """Test review comment retrieval with missing optional attributes."""
        mock_repo = Mock()
        mock_pr = Mock()

        mock_comment = Mock()
        mock_comment.id = 1
        mock_comment.user.login = "commenter"
        mock_comment.body = "Comment"
        mock_comment.path = "file.py"
        mock_comment.line = None  # Missing optional attribute
        mock_comment.original_line = None
        mock_comment.diff_hunk = None
        mock_comment.created_at = datetime.now(timezone.utc)
        mock_comment.commit_id = "abc123"

        # Simulate missing attributes - set to None instead of deleting
        mock_comment.start_line = None
        mock_comment.original_start_line = None
        mock_comment.position = None
        mock_comment.original_position = None

        mock_pr.get_review_comments.return_value = [mock_comment]
        mock_repo.get_pull.return_value = mock_pr
        mock_github.get_repo.return_value = mock_repo

        comments = client.get_pr_review_comments("owner", "repo", 42)

        assert len(comments) == 1
        assert comments[0]["line"] is None
        assert comments[0].get("start_line") is None
        assert comments[0].get("position") is None

    def test_get_pr_files(self, client, mock_github):
        """Test file listing for PRs."""
        mock_repo = Mock()
        mock_pr = Mock()

        mock_file1 = Mock()
        mock_file1.filename = "src/main.py"
        mock_file1.status = "modified"
        mock_file1.additions = 10
        mock_file1.deletions = 5
        mock_file1.changes = 15
        mock_file1.patch = "@@ -1,3 +1,3 @@"

        mock_file2 = Mock()
        mock_file2.filename = "README.md"
        mock_file2.status = "added"
        mock_file2.additions = 20
        mock_file2.deletions = 0
        mock_file2.changes = 20
        # Simulate missing patch attribute - set to None instead of deleting
        mock_file2.patch = None

        mock_pr.get_files.return_value = [mock_file1, mock_file2]
        mock_repo.get_pull.return_value = mock_pr
        mock_github.get_repo.return_value = mock_repo

        files = client.get_pr_files("owner", "repo", 42)

        assert len(files) == 2
        assert files[0]["filename"] == "src/main.py"
        assert files[0]["patch"] == "@@ -1,3 +1,3 @@"
        assert files[1]["filename"] == "README.md"
        assert files[1].get("patch") is None

    def test_get_check_runs(self, client, mock_github):
        """Test CI/CD check run retrieval."""
        mock_repo = Mock()
        mock_pr = Mock()
        mock_pr.head.sha = "abc123"

        mock_commit = Mock()

        mock_check_run1 = Mock()
        mock_check_run1.id = 1
        mock_check_run1.name = "Unit Tests"
        mock_check_run1.status = "completed"
        mock_check_run1.conclusion = "success"
        mock_check_run1.started_at = datetime.now(timezone.utc)
        mock_check_run1.completed_at = datetime.now(timezone.utc)
        mock_check_run1.html_url = "https://github.com/..."
        mock_check_run1.output.title = "Tests passed"
        mock_check_run1.output.summary = "All tests passed"

        mock_check_run2 = Mock()
        mock_check_run2.id = 2
        mock_check_run2.name = "Linting"
        mock_check_run2.status = "completed"
        mock_check_run2.conclusion = "failure"
        mock_check_run2.started_at = datetime.now(timezone.utc)
        mock_check_run2.completed_at = datetime.now(timezone.utc)
        mock_check_run2.html_url = "https://github.com/..."
        # Simulate missing output - set to None instead of deleting
        mock_check_run2.output = None

        mock_commit.get_check_runs.return_value = [mock_check_run1, mock_check_run2]
        mock_repo.get_commit.return_value = mock_commit
        mock_repo.get_pull.return_value = mock_pr
        mock_github.get_repo.return_value = mock_repo

        checks = client.get_check_runs("owner", "repo", 42)

        assert len(checks) == 2
        assert checks[0]["name"] == "Unit Tests"
        assert checks[0]["conclusion"] == "success"
        assert checks[0]["output"]["title"] == "Tests passed"
        assert checks[1]["name"] == "Linting"
        assert checks[1]["conclusion"] == "failure"
        assert checks[1].get("output") is None

    def test_get_check_runs_no_commit(self, client, mock_github):
        """Test check run retrieval when PR has no commit."""
        mock_repo = Mock()
        mock_pr = Mock()
        mock_pr.head.sha = None  # No commit

        mock_repo.get_pull.return_value = mock_pr
        mock_github.get_repo.return_value = mock_repo

        checks = client.get_check_runs("owner", "repo", 42)

        assert checks == []

    def test_get_file_content(self, client, mock_github):
        """Test file content retrieval."""
        mock_repo = Mock()
        mock_file = Mock()
        mock_file.type = "file"
        mock_file.decoded_content = b"def main():\n    pass"  # raw bytes

        mock_repo.get_contents.return_value = mock_file
        mock_github.get_repo.return_value = mock_repo

        content = client.get_file_content("owner", "repo", "src/main.py", "main")

        assert content == "def main():\n    pass"
        mock_repo.get_contents.assert_called_once_with("src/main.py", ref="main")

    def test_get_file_content_directory(self, client, mock_github):
        """Test that directories return None."""
        mock_repo = Mock()
        # Return a list to simulate directory contents
        mock_repo.get_contents.return_value = [Mock()]  # Directory returns list
        mock_github.get_repo.return_value = mock_repo

        content = client.get_file_content("owner", "repo", "src/", "main")

        assert content is None

    def test_get_file_content_not_found(self, client, mock_github):
        """Test file content retrieval for missing files."""
        mock_repo = Mock()
        mock_repo.get_contents.side_effect = GithubException(404, {"message": "Not found"})
        mock_github.get_repo.return_value = mock_repo

        content = client.get_file_content("owner", "repo", "missing.py", "main")

        assert content is None

    def test_get_current_user_login(self, client, mock_github):
        """Test getting current user login."""
        mock_user = Mock()
        mock_user.login = "current_user"
        mock_github.get_user.return_value = mock_user

        login = client.get_current_user_login()

        assert login == "current_user"
        mock_github.get_user.assert_called_once()

    def test_get_current_user_login_error(self, client, mock_github):
        """Test getting current user login with error."""
        mock_github.get_user.side_effect = GithubException(401, {"message": "Bad credentials"})

        login = client.get_current_user_login()

        assert login is None

    def test_resolve_review_thread(self, client):
        """Test review thread resolution (placeholder)."""
        result = client.resolve_review_thread("owner", "repo", 42, 1)
        assert result is False  # Not implemented

    def test_accept_suggestion(self, client):
        """Test suggestion acceptance (placeholder)."""
        result = client.accept_suggestion("owner", "repo", 42, 1)
        assert result is False  # Not implemented<|MERGE_RESOLUTION|>--- conflicted
+++ resolved
@@ -118,10 +118,7 @@
         mock_pr1.updated_at = datetime.now(timezone.utc)
         mock_pr1.labels = []  # Initialize labels as empty list
         mock_pr1.draft = False  # Initialize draft field
-<<<<<<< HEAD
-=======
         mock_pr1.mergeable = True  # Initialize mergeable field
->>>>>>> d0cbf154
 
         mock_pr2 = Mock()
         mock_pr2.number = 2
@@ -132,10 +129,7 @@
         mock_pr2.updated_at = datetime.now(timezone.utc)
         mock_pr2.labels = []  # Initialize labels as empty list
         mock_pr2.draft = False  # Initialize draft field
-<<<<<<< HEAD
-=======
         mock_pr2.mergeable = True  # Initialize mergeable field
->>>>>>> d0cbf154
 
         mock_repo.get_pulls.return_value = [mock_pr1, mock_pr2]
         mock_github.get_repo.return_value = mock_repo
@@ -165,10 +159,7 @@
             mock_pr.updated_at = datetime.now(timezone.utc)
             mock_pr.labels = []  # Initialize labels as empty list
             mock_pr.draft = False  # Initialize draft field
-<<<<<<< HEAD
-=======
             mock_pr.mergeable = True  # Initialize mergeable field
->>>>>>> d0cbf154
             mock_prs.append(mock_pr)
 
         mock_repo.get_pulls.return_value = mock_prs[:3]  # Simulate GitHub's limit
