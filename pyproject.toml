[build-system]
requires = ["hatchling"]
build-backend = "hatchling.build"

[project]
name = "gh-pr"
version = "0.1.0"
description = "A powerful GitHub PR review tool with advanced filtering and automation"
readme = "README.md"
license = "MIT"
requires-python = ">=3.9"
authors = [
    { name = "Raudbjorn" }
]
keywords = ["github", "pull-request", "cli", "review", "automation"]
classifiers = [
    "Development Status :: 3 - Alpha",
    "Environment :: Console",
    "Intended Audience :: Developers",
    "License :: OSI Approved :: MIT License",
    "Operating System :: OS Independent",
    "Programming Language :: Python :: 3",
    "Programming Language :: Python :: 3.9",
    "Programming Language :: Python :: 3.10",
    "Programming Language :: Python :: 3.11",
    "Programming Language :: Python :: 3.12",
    "Topic :: Software Development :: Version Control :: Git",
]

dependencies = [
    "click>=8.1.0",
    "PyGithub>=2.1.0",
    "rich>=13.0.0",
    "textual>=0.40.0",
    "tomli>=2.0.0; python_version < '3.11'",
    "tomli-w>=1.0.0",
    "diskcache>=5.6.0",
    "python-dateutil>=2.8.0",
    "requests>=2.31.0",
    "pyyaml>=6.0",
]

[project.optional-dependencies]
test = [
    "pytest>=7.0.0",
    "pytest-mock>=3.10.0",
    "pytest-cov>=4.0.0",
    "pytest-xdist>=3.0.0",
]
dev = [
    "pytest>=7.4.0",
    "pytest-mock>=3.12.0",
    "pytest-cov>=4.1.0",
    "pytest-xdist>=3.0.0",
    "mypy>=1.7.0",
    "ruff>=0.1.0",
    "black>=23.0.0",
    "types-requests",
    "types-python-dateutil",
    "types-pyyaml",
]

[project.scripts]
gh-pr = "gh_pr.cli:main"

[project.urls]
Homepage = "https://github.com/Raudbjorn/gh-pr"
Issues = "https://github.com/Raudbjorn/gh-pr/issues"

[tool.hatch.build]
packages = ["src/gh_pr"]

[tool.hatch.build.targets.wheel]
packages = ["src/gh_pr"]

[tool.ruff]
line-length = 100
target-version = "py39"

[tool.ruff.lint]
select = [
    "E",   # pycodestyle errors
    "W",   # pycodestyle warnings
    "F",   # pyflakes
    "I",   # isort
    "N",   # pep8-naming
    "UP",  # pyupgrade
    "B",   # flake8-bugbear
    "C4",  # flake8-comprehensions
    "SIM", # flake8-simplify
]
ignore = [
    "E501",  # line too long (handled by black)
]
<<<<<<< HEAD

[tool.ruff.per-file-ignores]
"tests/**" = ["D", "S101", "S105", "S106"]  # Don't require docstrings in tests, allow asserts and test tokens
=======
per-file-ignores = {"tests/**" = ["D", "S101"]}  # Don't require docstrings in tests, allow asserts
>>>>>>> 46452aef

[tool.black]
line-length = 100
target-version = ['py39']

[tool.mypy]
python_version = "3.9"
warn_return_any = true
warn_unused_configs = true
warn_redundant_casts = true
warn_unused_ignores = true
strict_optional = true
strict_equality = true
check_untyped_defs = true
disallow_untyped_defs = true
disallow_any_generics = true
disallow_untyped_calls = true
disallow_incomplete_defs = true
disallow_untyped_decorators = true

[tool.pytest.ini_options]
testpaths = ["tests"]
python_files = ["test_*.py", "*_test.py"]
<<<<<<< HEAD
python_classes = ["Test*"]
python_functions = ["test_*"]
addopts = [
    "--verbose",
    "--cov=gh_pr",
    "--cov-report=term-missing",
    "--tb=short",
    "--strict-markers",
    "--strict-config",
    "--color=yes",
    "--durations=10"
]
filterwarnings = [
    "ignore::DeprecationWarning",
    "ignore::PendingDeprecationWarning"
]
markers = [
    "unit: Unit tests",
    "integration: Integration tests",
    "slow: Slow running tests",
    "network: Tests requiring network access",
    "graphql: Tests for GraphQL functionality",
    "batch: Tests for batch operations",
    "export: Tests for export functionality",
    "phase4: Tests for Phase 4 features"
]
=======
addopts = "--verbose --cov=src/gh_pr --cov-report=term-missing"
>>>>>>> 46452aef

[tool.coverage.run]
source = ["src/gh_pr"]
omit = ["*/tests/*", "*/__pycache__/*"]

[tool.coverage.report]
exclude_lines = [
    "pragma: no cover",
    "def __repr__",
    "if self.debug:",
    "if __name__ == \"__main__\":",
    "raise NotImplementedError",
    "pass",
    "except ImportError:",
]<|MERGE_RESOLUTION|>--- conflicted
+++ resolved
@@ -92,13 +92,9 @@
 ignore = [
     "E501",  # line too long (handled by black)
 ]
-<<<<<<< HEAD
 
 [tool.ruff.per-file-ignores]
 "tests/**" = ["D", "S101", "S105", "S106"]  # Don't require docstrings in tests, allow asserts and test tokens
-=======
-per-file-ignores = {"tests/**" = ["D", "S101"]}  # Don't require docstrings in tests, allow asserts
->>>>>>> 46452aef
 
 [tool.black]
 line-length = 100
@@ -122,12 +118,11 @@
 [tool.pytest.ini_options]
 testpaths = ["tests"]
 python_files = ["test_*.py", "*_test.py"]
-<<<<<<< HEAD
 python_classes = ["Test*"]
 python_functions = ["test_*"]
 addopts = [
     "--verbose",
-    "--cov=gh_pr",
+    "--cov=src/gh_pr",
     "--cov-report=term-missing",
     "--tb=short",
     "--strict-markers",
@@ -147,11 +142,9 @@
     "graphql: Tests for GraphQL functionality",
     "batch: Tests for batch operations",
     "export: Tests for export functionality",
-    "phase4: Tests for Phase 4 features"
+    "phase4: Tests for Phase 4 features",
+    "phase5: Tests for Phase 5 features"
 ]
-=======
-addopts = "--verbose --cov=src/gh_pr --cov-report=term-missing"
->>>>>>> 46452aef
 
 [tool.coverage.run]
 source = ["src/gh_pr"]
