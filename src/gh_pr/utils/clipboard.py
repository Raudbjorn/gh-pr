--- conflicted
+++ resolved
@@ -79,26 +79,11 @@
                 stdout=subprocess.DEVNULL,
                 stderr=subprocess.DEVNULL,
             )
-<<<<<<< HEAD
-            # Use timeout to prevent hanging
-            process.communicate(input=text.encode("utf-8"), timeout=5)
-            return process.returncode == 0
-        except subprocess.TimeoutExpired:
-            try:
-                process.kill()
-            finally:
-                # Reap the child to avoid zombies
-                try:
-                    process.communicate()
-                except Exception:
-                    pass
-=======
             # Use configurable timeout to prevent hanging
             process.communicate(input=text.encode("utf-8"), timeout=self.timeout)
             return process.returncode == 0
         except subprocess.TimeoutExpired:
             process.kill()
->>>>>>> a1e98c4d
             return False
         except (OSError, subprocess.SubprocessError):
             return False
