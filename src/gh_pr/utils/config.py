--- conflicted
+++ resolved
@@ -279,9 +279,6 @@
 
     def merge(self, additional_config: dict[str, Any]) -> None:
         """
-<<<<<<< HEAD
-        Merge additional configuration.
-=======
         Merge additional configuration into the current configuration.
 
         This method performs a deep merge of configuration dictionaries:
@@ -304,7 +301,6 @@
             - User-specific configuration layered over defaults
             - Dynamic configuration updates during execution
             - Token metadata storage (adds new token entries without affecting others)
->>>>>>> a1e98c4d
 
         Note:
             This method modifies the existing configuration in place.
@@ -312,10 +308,6 @@
             additional_config will override existing values with the same key.
 
         Args:
-<<<<<<< HEAD
-            additional_config: Configuration to merge into current config
-        """
-=======
             additional_config: Configuration dictionary to merge into current config.
                               Must be a valid dictionary structure matching config schema.
 
@@ -324,5 +316,4 @@
         """
         if not isinstance(additional_config, dict):
             raise TypeError("additional_config must be a dictionary")
->>>>>>> a1e98c4d
         self._merge_config(self.config, additional_config)