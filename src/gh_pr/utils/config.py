--- conflicted
+++ resolved
@@ -248,12 +248,8 @@
                 tomli_w.dump(self.config, f)
 
             return True
-<<<<<<< HEAD
         except (OSError, PermissionError, TypeError) as e:
             logger.debug(f"Failed to save config to {save_path}: {e}")
-            return False
-=======
-        except Exception:
             return False
 
     def get_all(self) -> dict[str, Any]:
@@ -344,5 +340,4 @@
         """
         if not isinstance(additional_config, dict):
             raise TypeError("additional_config must be a dictionary")
-        self._merge_config(self.config, additional_config)
->>>>>>> a1e98c4d
+        self._merge_config(self.config, additional_config)