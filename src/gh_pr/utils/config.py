--- conflicted
+++ resolved
@@ -129,13 +129,6 @@
             Path object or None
         """
         if config_path:
-<<<<<<< HEAD
-            config_path_obj = Path(config_path)
-            if not _validate_config_path(config_path_obj):
-                logger.warning(f"Invalid config path provided: {config_path}")
-                return None
-            return config_path_obj
-=======
             path = Path(config_path)
             if _validate_config_path(path):
                 return path
@@ -143,7 +136,6 @@
                 console = Console()
                 console.print(f"[yellow]Warning: Config path '{config_path}' is not in an allowed directory[/yellow]")
                 return None
->>>>>>> 46452aef
 
         # Check locations in order of precedence
         locations = [
