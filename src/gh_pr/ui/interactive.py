"""Interactive Terminal User Interface (TUI) for gh-pr using Textual."""

import asyncio
<<<<<<< HEAD
from typing import Any, Callable, Dict, List, Optional

from rich import box
=======
from typing import Dict, List, Any, Optional, Callable, ClassVar
from datetime import datetime

# UI Constants
MAX_TITLE_LENGTH = 50

from textual.app import App, ComposeResult
from textual.containers import Container, Horizontal, Vertical, ScrollableContainer
from textual.widgets import Header, Footer, Static, Button, ListView, ListItem, Label, Input
from textual.widget import Widget
from textual.reactive import reactive
from textual.binding import Binding
from textual.message import Message
>>>>>>> e59a4729
from rich.panel import Panel
from rich.table import Table
from textual.app import App, ComposeResult
from textual.binding import Binding
from textual.containers import Container, Horizontal
from textual.widget import Widget
from textual.widgets import Button, Footer, Header, Input, ListItem, ListView, Static

from ..core.github import GitHubClient
from ..core.pr_manager import PRManager
from ..utils.config import ConfigManager


class PRListItem(ListItem):
    """Custom list item for PR display."""

    def __init__(self, pr_data: Dict[str, Any], *args, **kwargs):
        """Initialize PR list item.

        Args:
            pr_data: Dictionary containing PR information
        """
        self.pr_data = pr_data
        pr_number = pr_data.get("number", "?")
        title = pr_data.get("title", "Unknown")
        author = pr_data.get("author", "Unknown")
        state = pr_data.get("state", "unknown")

        # Create rich formatted label
        if state == "open":
            state_color = "green"
        elif state == "closed":
            state_color = "red"
        elif state == "merged":
            state_color = "magenta"
        elif state == "draft":
            state_color = "grey50"
        else:
            state_color = "yellow"
        label = f"[bold]#{pr_number}[/bold] - {title[:MAX_TITLE_LENGTH]}... by [cyan]{author}[/cyan] [{state_color}]{state}[/{state_color}]"

        super().__init__(Static(label), *args, **kwargs)


class FilterMenu(Widget):
    """Widget for filter selection menu."""

    DEFAULT_CSS = """
    FilterMenu {
        dock: left;
        width: 30;
        height: 100%;
        background: $surface;
        border-right: solid $primary;
        padding: 1 2;
    }

    FilterMenu Button {
        width: 100%;
        margin: 1 0;
    }
    """

    # Define available filters with descriptions
    FILTERS: ClassVar[Dict[str, str]] = {
        "all": "All Comments",
        "unresolved": "Unresolved Only",
        "resolved_active": "Resolved (Active)",
        "unresolved_outdated": "Unresolved (Outdated)",
        "current_unresolved": "Current Unresolved",
    }

    def __init__(self, on_filter_change: Optional[Callable] = None):
        """Initialize filter menu.

        Args:
            on_filter_change: Callback when filter selection changes
        """
        super().__init__()
        self.on_filter_change = on_filter_change
        self.current_filter = "unresolved"

    def compose(self) -> ComposeResult:
        """Compose the filter menu."""
        yield Static("[bold]Filter Comments[/bold]", classes="filter-title")

        for filter_key, filter_label in self.FILTERS.items():
            yield Button(
                filter_label,
                id=f"filter_{filter_key}",
                variant=(
                    "primary" if filter_key == self.current_filter else "default"
                ),
            )

    def on_button_pressed(self, event: Button.Pressed) -> None:
        """Handle filter button press.

        Args:
            event: Button press event
        """
        if event.button.id and event.button.id.startswith("filter_"):
            filter_key = event.button.id.replace("filter_", "")
            self.current_filter = filter_key

            # Update button states
            for button in self.query(Button):
                button.variant = "primary" if button.id == event.button.id else "default"
            # Trigger callback
            if self.on_filter_change:
                self.on_filter_change(filter_key)


class PRDetailsView(Widget):
    """Widget for displaying PR details and comments."""

    DEFAULT_CSS = """
    PRDetailsView {
        width: 100%;
        height: 100%;
        padding: 1 2;
    }
    """

    def __init__(self):
        """Initialize PR details view."""
        super().__init__()
        self.pr_data = None
        self.comments = []
        self.filter_mode = "unresolved"

    def update_pr(self, pr_data: Dict[str, Any], comments: List[Dict[str, Any]]) -> None:
        """Update the PR display.

        Args:
            pr_data: PR information dictionary
            comments: List of comment threads
        """
        self.pr_data = pr_data
        self.comments = comments
        self.refresh()

    def update_filter(self, filter_mode: str) -> None:
        """Update the filter mode.

        Args:
            filter_mode: New filter mode
        """
        self.filter_mode = filter_mode
        self.refresh()

    def render(self) -> Panel:
        """Render the PR details."""
        if not self.pr_data:
            return Panel(
                "[dim]No PR selected. Choose a PR from the list or search.[/dim]",
                title="PR Details",
                border_style="blue",
            )

        # Build PR header
        pr_number = self.pr_data.get("number", "?")
        title = self.pr_data.get("title", "Unknown")
        author = self.pr_data.get("author", "Unknown")
        state = self.pr_data.get("state", "unknown")
        created_at = self.pr_data.get("created_at", "")

        # Create header table
        header_table = Table(show_header=False, box=None, padding=0)
        header_table.add_column("Label", style="bold cyan", no_wrap=True)
        header_table.add_column("Value")

        header_table.add_row("PR:", f"#{pr_number}")
        header_table.add_row("Title:", title)
        header_table.add_row("Author:", author)
        header_table.add_row("State:", f"[{'green' if state == 'open' else 'red'}]{state}[/]")
        header_table.add_row("Created:", created_at[:10] if created_at else "Unknown")
        header_table.add_row("Files:", str(self.pr_data.get("changed_files", 0)))
        header_table.add_row("Comments:", str(len(self.comments)))

        return Panel(
            header_table,
            title=f"PR #{pr_number} - {title[:50]}...",
            border_style="blue",
            box=box.ROUNDED,
        )


class SearchBar(Widget):
    """Search bar widget for PR search."""

    DEFAULT_CSS = """
    SearchBar {
        dock: top;
        height: 3;
        background: $surface;
        padding: 0 2;
    }
    """

    def __init__(self, on_search: Optional[Callable] = None, debounce_delay: float = 0.5):
        """Initialize search bar.

        Args:
            on_search: Callback when search is triggered
            debounce_delay: Delay in seconds before triggering search
        """
        super().__init__()
        self.on_search = on_search
        self.debounce_delay = debounce_delay
        self._search_task: Optional[asyncio.Task] = None

    def compose(self) -> ComposeResult:
        """Compose the search bar."""
        with Horizontal():
            yield Input(placeholder="Search PRs (number, title, or URL)...", id="search_input")
            yield Button("Search", id="search_button", variant="primary")

    def on_button_pressed(self, event: Button.Pressed) -> None:
        """Handle search button press.

        Args:
            event: Button press event
        """
        if event.button.id == "search_button":
            search_input = self.query_one("#search_input", Input)
            if self.on_search and search_input.value:
                asyncio.create_task(self.on_search(search_input.value))

    def on_input_submitted(self, event: Input.Submitted) -> None:
        """Handle enter key in search input.

        Args:
            event: Input submission event
        """
        if self.on_search and event.value:
            # Cancel any pending debounced search
            if self._search_task and not self._search_task.done():
                self._search_task.cancel()
            asyncio.create_task(self.on_search(event.value))

    def on_input_changed(self, event: Input.Changed) -> None:
        """Handle input value changes for debounced search.

        Args:
            event: Input change event
        """
        if not self.on_search or not event.value.strip():
            return

        # Cancel previous search task
        if self._search_task and not self._search_task.done():
            self._search_task.cancel()
            # Ensure cancellation is handled
            try:
                asyncio.create_task(self._handle_cancelled_task(self._search_task))
            except Exception:
                pass  # Task already cancelled or finished

        # Start new debounced search
        self._search_task = asyncio.create_task(
            self._debounced_search(event.value.strip())
        )

    async def _handle_cancelled_task(self, task: asyncio.Task) -> None:
        """Handle cancelled task cleanup.

        Args:
            task: The cancelled task to clean up
        """
        try:
            await task
        except asyncio.CancelledError:
            pass  # Expected when task is cancelled

    async def _debounced_search(self, query: str) -> None:
        """Perform debounced search after delay.

        Args:
            query: Search query
        """
        try:
            await asyncio.sleep(self.debounce_delay)
            if self.on_search:
                await self.on_search(query)
        except asyncio.CancelledError:
            # Search was cancelled, ignore
            pass


class GhPrTUI(App):
    """Main TUI application for gh-pr."""

    CSS = """
    Screen {
        layout: grid;
        grid-size: 2 2;
        grid-columns: 1fr 2fr;
        grid-rows: auto 1fr;
    }

    #search-container {
        column-span: 2;
        height: 3;
        background: $surface;
        border-bottom: solid $primary;
    }

    #pr-list-container {
        height: 100%;
        background: $surface;
        border-right: solid $primary;
        padding: 1;
    }

    #details-container {
        height: 100%;
        padding: 1;
    }

    ListView {
        height: 100%;
        background: $surface;
    }
    """

    BINDINGS = [
        Binding("q", "quit", "Quit", key_display="Q"),
        Binding("r", "refresh", "Refresh", key_display="R"),
        Binding("f", "toggle_filter", "Filters", key_display="F"),
        Binding("s", "focus_search", "Search", key_display="S"),
        Binding("j", "next_pr", "Next PR", key_display="J"),
        Binding("k", "prev_pr", "Prev PR", key_display="K"),
        Binding("enter", "select_pr", "View PR", key_display="Enter"),
        Binding("?", "show_help", "Help", key_display="?"),
        Binding("ctrl+c", "copy_url", "Copy URL", key_display="Ctrl+C"),
    ]

    def __init__(
        self,
        github_client: GitHubClient,
        pr_manager: PRManager,
        config_manager: ConfigManager,
        initial_repo: Optional[str] = None,
    ):
        """Initialize the TUI application.

        Args:
            github_client: GitHub API client
            pr_manager: PR manager instance
            config_manager: Configuration manager
            initial_repo: Initial repository to load
        """
        super().__init__()
        self.github_client = github_client
        self.pr_manager = pr_manager
        self.config_manager = config_manager
        self.initial_repo = initial_repo

        # State
        self.current_repo = initial_repo
        self.prs = []
        self.current_pr = None
        self.current_comments = []
        self.filter_mode = "unresolved"
        self.show_filter_menu = False

        # Task management for debouncing
        self._search_task = None
        self._search_debounce_handle = None

    def compose(self) -> ComposeResult:
        """Compose the TUI layout."""
        yield Header()

        # Search bar at top
        with Container(id="search-container"):
            yield SearchBar(on_search=self.handle_search)

        # PR list on left
        with Container(id="pr-list-container"):
            yield Static("[bold]Pull Requests[/bold]", classes="section-title")
            yield ListView(id="pr-list")

        # Details/filters on right
        with Container(id="details-container"):
            yield PRDetailsView()
            # Filter menu (initially hidden)
            self.filter_menu = FilterMenu(on_filter_change=self.handle_filter_change)
            self.filter_menu.display = False
            yield self.filter_menu

        yield Footer()

    async def on_mount(self) -> None:
        """Handle mount event - load initial data."""
        self.title = "GitHub PR Review - Interactive Mode"
        self.sub_title = f"Repository: {self.current_repo or 'Not selected'}"

        if self.current_repo:
            await self.load_prs()

    async def load_prs(self) -> None:
        """Load PRs for the current repository."""
        if not self.current_repo:
            return

        try:
            # Parse repo
            if "/" in self.current_repo:
                owner, repo = self.current_repo.split("/", 1)
            else:
                return

            # Load PRs with configured limit
            pr_limit = self.config_manager.get("github.pr_limit", 50)
            self.prs = await asyncio.to_thread(
                self.github_client.get_open_prs, owner, repo, limit=pr_limit
            )

            # Update list
            pr_list = self.query_one("#pr-list", ListView)

            # Preserve scroll position and selection
            prev_index = pr_list.index if hasattr(pr_list, "index") else None
            prev_scroll_offset = pr_list.scroll_offset if hasattr(pr_list, "scroll_offset") else None

            pr_list.clear()

            for pr in self.prs:
                pr_list.append(PRListItem(pr))

            # Restore selection and scroll position if possible
            if prev_index is not None and len(pr_list.children) > prev_index:
                pr_list.index = prev_index
            if prev_scroll_offset is not None:
                pr_list.scroll_offset = prev_scroll_offset

        except Exception as e:
            self.notify(f"Error loading PRs: {str(e)}", severity="error")

    async def handle_search(self, query: str) -> None:
        """Handle search query.

        Args:
            query: Search query string
        """
        try:
            # Try to parse as PR identifier
            owner, repo, pr_number = await asyncio.to_thread(
                self.pr_manager.parse_pr_identifier, query, self.current_repo
            )

            # Update current repo
            self.current_repo = f"{owner}/{repo}"
            self.sub_title = f"Repository: {self.current_repo}"

            # Load PR data
            pr_data = await asyncio.to_thread(
                self.pr_manager.fetch_pr_data, owner, repo, pr_number
            )

            # Load comments
            comments = await asyncio.to_thread(
                self.pr_manager.fetch_pr_comments,
                owner, repo, pr_number, self.filter_mode
            )

            # Update display
            self.current_pr = pr_data
            self.current_comments = comments

            details_view = self.query_one(PRDetailsView)
            details_view.update_pr(pr_data, comments)

            self.notify(f"Loaded PR #{pr_number}", severity="information")

        except Exception as e:
            self.notify(f"Search failed: {str(e)}", severity="error")

    def handle_filter_change(self, filter_mode: str) -> None:
        """Handle filter mode change.

        Args:
            filter_mode: New filter mode
        """
        self.filter_mode = filter_mode

        # Update details view
        details_view = self.query_one(PRDetailsView)
        details_view.update_filter(filter_mode)

        # Reload comments if PR is selected
        if self.current_pr:
            asyncio.create_task(self.reload_comments())

    async def reload_comments(self) -> None:
        """Reload comments for current PR with current filter."""
        if not self.current_pr or not self.current_repo:
            return

        try:
            owner, repo = self.current_repo.split("/", 1)
            pr_number = self.current_pr.get("number")

            comments = await asyncio.to_thread(
                self.pr_manager.fetch_pr_comments,
                owner, repo, pr_number, self.filter_mode
            )

            self.current_comments = comments

            details_view = self.query_one(PRDetailsView)
            details_view.update_pr(self.current_pr, comments)

        except Exception as e:
            self.notify(f"Error reloading comments: {str(e)}", severity="error")

    def on_list_view_selected(self, event: ListView.Selected) -> None:
        """Handle PR selection from list.

        Args:
            event: List selection event
        """
        if isinstance(event.item, PRListItem):
            pr_data = event.item.pr_data

            # Cancel previous debounce handle if exists
            if self._search_debounce_handle:
                self._search_debounce_handle.cancel()

            async def debounce_search():
                # Cancel previous search task if running
                if self._search_task and not self._search_task.done():
                    self._search_task.cancel()
                    try:
                        await self._search_task
                    except asyncio.CancelledError:
                        pass

                self._search_task = asyncio.create_task(
                    self.handle_search(f"{self.current_repo}#{pr_data['number']}")
                )

            # Debounce: wait 150ms before starting search
            try:
                loop = asyncio.get_running_loop()
            except RuntimeError:
                # Fallback for when not in async context
                loop = asyncio.new_event_loop()
                asyncio.set_event_loop(loop)
            self._search_debounce_handle = loop.call_later(
                0.15, lambda: asyncio.create_task(debounce_search())
            )

    def action_quit(self) -> None:
        """Quit the application."""
        self.exit()

    def action_refresh(self) -> None:
        """Refresh current view."""
        if self.current_repo:
            asyncio.create_task(self.load_prs())
        if self.current_pr:
            asyncio.create_task(self.reload_comments())
        self.notify("Refreshed", severity="information")

    def action_toggle_filter(self) -> None:
        """Toggle filter menu visibility."""
        self.show_filter_menu = not self.show_filter_menu

        # Toggle display property instead of mount/unmount
        self.filter_menu.display = self.show_filter_menu

    def action_focus_search(self) -> None:
        """Focus the search input."""
        search_input = self.query_one("#search_input", Input)
        search_input.focus()

    def action_next_pr(self) -> None:
        """Navigate to next PR in list."""
        pr_list = self.query_one("#pr-list", ListView)
        pr_list.action_cursor_down()

    def action_prev_pr(self) -> None:
        """Navigate to previous PR in list."""
        pr_list = self.query_one("#pr-list", ListView)
        pr_list.action_cursor_up()

    def action_select_pr(self) -> None:
        """Select current PR from list."""
        pr_list = self.query_one("#pr-list", ListView)
        pr_list.action_select_cursor()

    def action_show_help(self) -> None:
        """Show help information."""
        help_text = """
[bold]Keyboard Shortcuts:[/bold]
  Q     - Quit application
  R     - Refresh PR list/comments
  F     - Toggle filter menu
  S     - Focus search bar
  J/K   - Navigate PR list
  Enter - View selected PR
  ?     - Show this help
  Ctrl+C - Copy PR URL to clipboard
        """
        self.notify(help_text, severity="information", timeout=10)

    def action_copy_url(self) -> None:
        """Copy current PR URL to clipboard."""
        if self.current_pr and self.current_repo:
            owner, repo = self.current_repo.split("/", 1)
            pr_number = self.current_pr.get("number")
            url = f"https://github.com/{owner}/{repo}/pull/{pr_number}"

            # Import clipboard manager
            from ..utils.clipboard import ClipboardManager
            clipboard = ClipboardManager()

            if clipboard.copy(url):
                self.notify(f"Copied: {url}", severity="information")
            else:
                self.notify("Failed to copy to clipboard", severity="error")

<|MERGE_RESOLUTION|>--- conflicted
+++ resolved
@@ -1,32 +1,22 @@
 """Interactive Terminal User Interface (TUI) for gh-pr using Textual."""
 
 import asyncio
-<<<<<<< HEAD
-from typing import Any, Callable, Dict, List, Optional
-
-from rich import box
-=======
-from typing import Dict, List, Any, Optional, Callable, ClassVar
+from typing import Any, Callable, ClassVar, Dict, List, Optional
 from datetime import datetime
 
 # UI Constants
 MAX_TITLE_LENGTH = 50
 
-from textual.app import App, ComposeResult
-from textual.containers import Container, Horizontal, Vertical, ScrollableContainer
-from textual.widgets import Header, Footer, Static, Button, ListView, ListItem, Label, Input
-from textual.widget import Widget
-from textual.reactive import reactive
-from textual.binding import Binding
-from textual.message import Message
->>>>>>> e59a4729
+from rich import box
 from rich.panel import Panel
 from rich.table import Table
 from textual.app import App, ComposeResult
 from textual.binding import Binding
-from textual.containers import Container, Horizontal
+from textual.containers import Container, Horizontal, Vertical, ScrollableContainer
 from textual.widget import Widget
-from textual.widgets import Button, Footer, Header, Input, ListItem, ListView, Static
+from textual.widgets import Button, Footer, Header, Input, Label, ListItem, ListView, Static
+from textual.reactive import reactive
+from textual.message import Message
 
 from ..core.github import GitHubClient
 from ..core.pr_manager import PRManager
@@ -645,3 +635,20 @@
             else:
                 self.notify("Failed to copy to clipboard", severity="error")
 
+
+def run_tui(
+    github_client: GitHubClient,
+    pr_manager: PRManager,
+    config_manager: ConfigManager,
+    initial_repo: Optional[str] = None,
+) -> None:
+    """Run the TUI application.
+
+    Args:
+        github_client: GitHub API client
+        pr_manager: PR manager instance
+        config_manager: Configuration manager
+        initial_repo: Initial repository to load
+    """
+    app = GhPrTUI(github_client, pr_manager, config_manager, initial_repo)
+    app.run()