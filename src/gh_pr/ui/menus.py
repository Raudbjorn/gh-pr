"""Interactive menu system for gh-pr TUI."""

<<<<<<< HEAD
=======
from typing import List, Dict, Any, Optional, Callable, Tuple, ClassVar
>>>>>>> e59a4729
from dataclasses import dataclass
from enum import Enum
from typing import Any, Callable, Dict, List, Optional

from rich.panel import Panel
from rich.table import Table
from textual.app import ComposeResult
from textual.containers import Horizontal
from textual.message import Message
from textual.widget import Widget
from textual.widgets import Button, Label, RadioButton, RadioSet, Static, Switch


class MenuAction(Enum):
    """Available menu actions."""

    REFRESH = "refresh"
    FILTER = "filter"
    SORT = "sort"
    EXPORT = "export"
    COPY = "copy"
    OPEN_BROWSER = "open_browser"
    TOGGLE_CODE = "toggle_code"
    TOGGLE_RESOLVED = "toggle_resolved"
    SETTINGS = "settings"
    HELP = "help"
    QUIT = "quit"

    # Navigation actions
    NAVIGATE_DOWN = "navigate_down"
    NAVIGATE_UP = "navigate_up"
    SELECT = "select"
    SEARCH = "search"
    NEXT_PANE = "next_pane"
    PREV_PANE = "prev_pane"


@dataclass
class MenuItem:
    """Menu item definition."""

    label: str
    action: MenuAction
    shortcut: Optional[str] = None
    icon: Optional[str] = None
    enabled: bool = True
    description: Optional[str] = None


@dataclass
class KeyBinding:
    """Keyboard shortcut binding."""

    key: str
    action: MenuAction
    description: str
    configurable: bool = True


class ActionMenu(Widget):
    """Action menu widget with common PR operations."""

    DEFAULT_CSS = """
    ActionMenu {
        dock: top;
        height: auto;
        background: $surface;
        border-bottom: solid $primary;
        padding: 1 2;
    }

    ActionMenu Button {
        margin: 0 1;
    }
    """

    def __init__(self, on_action: Optional[Callable[[MenuAction], None]] = None):
        """Initialize action menu.

        Args:
            on_action: Callback when action is triggered
        """
        super().__init__()
        self.on_action = on_action

        # Define menu items
        self.menu_items = [
            MenuItem("🔄 Refresh", MenuAction.REFRESH, "R", "🔄"),
            MenuItem("🔍 Filter", MenuAction.FILTER, "F", "🔍"),
            MenuItem("📊 Sort", MenuAction.SORT, "S", "📊"),
            MenuItem("💾 Export", MenuAction.EXPORT, "E", "💾"),
            MenuItem("📋 Copy", MenuAction.COPY, "C", "📋"),
            MenuItem("🌐 Browser", MenuAction.OPEN_BROWSER, "O", "🌐"),
            MenuItem("⚙️ Settings", MenuAction.SETTINGS, ",", "⚙️"),
            MenuItem("❓ Help", MenuAction.HELP, "?", "❓"),
        ]

    def compose(self) -> ComposeResult:
        """Compose the action menu."""
        with Horizontal():
            for item in self.menu_items:
                if not item.enabled:
                    continue

                label = item.label
                if item.shortcut:
                    label = f"{item.label} [{item.shortcut}]"

                yield Button(
                    label,
                    id=f"action_{item.action.value}",
                    variant="default" if item.action != MenuAction.QUIT else "error",
                    disabled=not item.enabled,
                )

    def on_button_pressed(self, event: Button.Pressed) -> None:
        """Handle action button press.

        Args:
            event: Button press event
        """
        if event.button.id and event.button.id.startswith("action_"):
            action_value = event.button.id.replace("action_", "")
            try:
                action = MenuAction(action_value)
                if self.on_action:
                    self.on_action(action)
            except ValueError:
                pass  # Invalid action value


class FilterOptionsMenu(Widget):
    """Advanced filter options menu."""

    DEFAULT_CSS = """
    FilterOptionsMenu {
        width: 40;
        height: auto;
        background: $surface;
        border: solid $border;
        padding: 1 2;
    }

    FilterOptionsMenu RadioSet {
        margin: 1 0;
    }

    FilterOptionsMenu Switch {
        margin: 1 0;
    }
    """

    class FilterChanged(Message):
        """Filter changed message."""

        def __init__(self, filters: Dict[str, Any]) -> None:
            """Initialize filter changed message.

            Args:
                filters: Current filter settings
            """
            super().__init__()
            self.filters = filters

    def __init__(self):
        """Initialize filter options menu."""
        super().__init__()

        # Current filter state
        self.filters = {
            "status": "all",  # all, unresolved, resolved
            "location": "all",  # all, current, outdated
            "author": None,  # Filter by specific author
            "has_suggestions": False,  # Only show comments with suggestions
            "needs_response": False,  # Only show comments needing response
            "show_system": False,  # Show system/bot comments
        }

    def compose(self) -> ComposeResult:
        """Compose the filter options menu."""
        yield Static("[bold]Filter Options[/bold]", classes="menu-title")

        # Comment status filter
        yield Label("Status:")
        with RadioSet(id="filter_status"):
            yield RadioButton("All Comments", id="status_all", value=True)
            yield RadioButton("Unresolved Only", id="status_unresolved")
            yield RadioButton("Resolved Only", id="status_resolved")

        # Comment location filter
        yield Label("Location:")
        with RadioSet(id="filter_location"):
            yield RadioButton("All Locations", id="loc_all", value=True)
            yield RadioButton("Current Code", id="loc_current")
            yield RadioButton("Outdated Code", id="loc_outdated")

        # Additional filters
        yield Label("Additional Filters:")
        yield Switch("Has Suggestions", id="filter_suggestions")
        yield Switch("Needs Response", id="filter_needs_response")
        yield Switch("Show System Comments", id="filter_system")

        # Apply button
        yield Button("Apply Filters", id="apply_filters", variant="primary")

    def on_radio_set_changed(self, event: RadioSet.Changed) -> None:
        """Handle radio set change.

        Args:
            event: Radio set change event
        """
        if event.radio_set.id == "filter_status":
            pressed = getattr(event, "pressed", None)
            if pressed and pressed.id:
                if pressed.id == "status_all":
                    self.filters["status"] = "all"
                elif pressed.id == "status_unresolved":
                    self.filters["status"] = "unresolved"
                elif pressed.id == "status_resolved":
                    self.filters["status"] = "resolved"
        elif event.radio_set.id == "filter_location":
            pressed = getattr(event, "pressed", None)
            if pressed and pressed.id:
                if pressed.id == "loc_all":
                    self.filters["location"] = "all"
                elif pressed.id == "loc_current":
                    self.filters["location"] = "current"
                elif pressed.id == "loc_outdated":
                    self.filters["location"] = "outdated"

    def on_switch_changed(self, event: Switch.Changed) -> None:
        """Handle switch change.

        Args:
            event: Switch change event
        """
        if event.switch.id == "filter_suggestions":
            self.filters["has_suggestions"] = event.value
        elif event.switch.id == "filter_needs_response":
            self.filters["needs_response"] = event.value
        elif event.switch.id == "filter_system":
            self.filters["show_system"] = event.value

    def on_button_pressed(self, event: Button.Pressed) -> None:
        """Handle button press.

        Args:
            event: Button press event
        """
        if event.button.id == "apply_filters":
            self.post_message(self.FilterChanged(self.filters.copy()))


class SortOptionsMenu(Widget):
    """Sort options menu for PR/comment ordering."""

    DEFAULT_CSS = """
    SortOptionsMenu {
        width: 35;
        height: auto;
        background: $surface;
        border: solid $border;
        padding: 1 2;
    }
    """

    SORT_OPTIONS: ClassVar[List[Tuple[str, str]]] = [
        ("newest", "Newest First"),
        ("oldest", "Oldest First"),
        ("most_comments", "Most Comments"),
        ("least_comments", "Least Comments"),
        ("recently_updated", "Recently Updated"),
        ("author", "By Author"),
        ("files_changed", "Files Changed"),
    ]

    class SortChanged(Message):
        """Sort changed message."""

        def __init__(self, sort_by: str, ascending: bool = True) -> None:
            """Initialize sort changed message.

            Args:
                sort_by: Sort field
                ascending: Sort direction
            """
            super().__init__()
            self.sort_by = sort_by
            self.ascending = ascending

    def __init__(self):
        """Initialize sort options menu."""
        super().__init__()
        self.current_sort = "newest"
        self.ascending = True

    def compose(self) -> ComposeResult:
        """Compose the sort options menu."""
        yield Static("[bold]Sort Options[/bold]", classes="menu-title")

        # Sort field selection
        yield Label("Sort By:")
        with RadioSet(id="sort_field"):
            for value, label in self.SORT_OPTIONS:
                yield RadioButton(label, id=f"sort_{value}", value=(value == self.current_sort))

        # Sort direction
        yield Label("Direction:")
        yield Switch("Ascending Order", id="sort_ascending", value=True)

        # Apply button
        yield Button("Apply Sort", id="apply_sort", variant="primary")

    def on_radio_set_changed(self, event: RadioSet.Changed) -> None:
        """Handle radio set change.

        Args:
            event: Radio set change event
        """
        if event.radio_set.id == "sort_field":
            pressed = getattr(event, "pressed", None)
            if pressed and pressed.id and pressed.id.startswith("sort_"):
                self.current_sort = pressed.id.replace("sort_", "", 1)

    def on_switch_changed(self, event: Switch.Changed) -> None:
        """Handle switch change.

        Args:
            event: Switch change event
        """
        if event.switch.id == "sort_ascending":
            self.ascending = event.value

    def on_button_pressed(self, event: Button.Pressed) -> None:
        """Handle button press.

        Args:
            event: Button press event
        """
        if event.button.id == "apply_sort":
            self.post_message(self.SortChanged(self.current_sort, self.ascending))


class ExportMenu(Widget):
    """Export options menu."""

    DEFAULT_CSS = """
    ExportMenu {
        width: 40;
        height: auto;
        background: $surface;
        border: solid $border;
        padding: 1 2;
    }
    """

    EXPORT_FORMATS: ClassVar[List[Tuple[str, str, str]]] = [
        ("markdown", "Markdown (.md)", "📝"),
        ("csv", "CSV (.csv)", "📊"),
        ("json", "JSON (.json)", "📄"),
        ("html", "HTML (.html)", "🌐"),
    ]

    class ExportRequested(Message):
        """Export requested message."""

        def __init__(self, format: str, options: Dict[str, Any]) -> None:
            """Initialize export requested message.

            Args:
                format: Export format
                options: Export options
            """
            super().__init__()
            self.format = format
            self.options = options

    def __init__(self):
        """Initialize export menu."""
        super().__init__()
        self.export_format = "markdown"
        self.options = {
            "include_code": True,
            "include_resolved": False,
            "include_outdated": False,
            "include_metadata": True,
        }

    def compose(self) -> ComposeResult:
        """Compose the export menu."""
        yield Static("[bold]Export Options[/bold]", classes="menu-title")

        # Format selection
        yield Label("Export Format:")
        with RadioSet(id="export_format"):
            for value, label, icon in self.EXPORT_FORMATS:
                yield RadioButton(f"{icon} {label}", id=f"fmt_{value}", value=(value == self.export_format))

        # Export options
        yield Label("Include:")
        yield Switch("Code Context", id="include_code", value=True)
        yield Switch("Resolved Comments", id="include_resolved", value=False)
        yield Switch("Outdated Comments", id="include_outdated", value=False)
        yield Switch("Metadata", id="include_metadata", value=True)

        # Export button
        yield Button("Export", id="export_button", variant="primary")

    def on_radio_set_changed(self, event: RadioSet.Changed) -> None:
        """Handle radio set change.

        Args:
            event: Radio set change event
        """
        if event.radio_set.id == "export_format":
            pressed = getattr(event, "pressed", None)
            if pressed and pressed.id and pressed.id.startswith("fmt_"):
                self.export_format = pressed.id.replace("fmt_", "", 1)

    def on_switch_changed(self, event: Switch.Changed) -> None:
        """Handle switch change.

        Args:
            event: Switch change event
        """
        option_map = {
            "include_code": "include_code",
            "include_resolved": "include_resolved",
            "include_outdated": "include_outdated",
            "include_metadata": "include_metadata",
        }

        if event.switch.id in option_map:
            self.options[option_map[event.switch.id]] = event.value

    def on_button_pressed(self, event: Button.Pressed) -> None:
        """Handle button press.

        Args:
            event: Button press event
        """
        if event.button.id == "export_button":
            self.post_message(self.ExportRequested(self.export_format, self.options.copy()))


class KeyBindingsDisplay(Widget):
    """Display keyboard shortcuts."""

    DEFAULT_CSS = """
    KeyBindingsDisplay {
        width: 50;
        height: auto;
        background: $surface;
        border: solid $border;
        padding: 1 2;
    }
    """

    # Default key bindings
    DEFAULT_BINDINGS: ClassVar[List[KeyBinding]] = [
        KeyBinding("q", MenuAction.QUIT, "Quit application"),
        KeyBinding("r", MenuAction.REFRESH, "Refresh PR/comments"),
        KeyBinding("f", MenuAction.FILTER, "Toggle filter menu"),
        KeyBinding("s", MenuAction.SORT, "Toggle sort menu"),
        KeyBinding("e", MenuAction.EXPORT, "Export data"),
        KeyBinding("c", MenuAction.COPY, "Copy to clipboard"),
        KeyBinding("o", MenuAction.OPEN_BROWSER, "Open in browser"),
        KeyBinding("?", MenuAction.HELP, "Show help"),
        KeyBinding("j", MenuAction.NAVIGATE_DOWN, "Next item"),  # Navigation
        KeyBinding("k", MenuAction.NAVIGATE_UP, "Previous item"),  # Navigation
        KeyBinding("enter", MenuAction.SELECT, "Select item"),  # Navigation
        KeyBinding("/", MenuAction.SEARCH, "Search"),  # Search
        KeyBinding("tab", MenuAction.NEXT_PANE, "Next pane"),  # Navigation
        KeyBinding("shift+tab", MenuAction.PREV_PANE, "Previous pane"),  # Navigation
    ]

    def __init__(self, bindings: Optional[List[KeyBinding]] = None):
        """Initialize key bindings display.

        Args:
            bindings: Optional custom key bindings
        """
        super().__init__()
        self.bindings = bindings or self.DEFAULT_BINDINGS

    def render(self) -> Panel:
        """Render the key bindings display."""
        # Create table for key bindings
        table = Table(show_header=True, header_style="bold cyan", box=None)
        table.add_column("Key", style="bold yellow", no_wrap=True)
        table.add_column("Action", style="white")
        table.add_column("Description", style="dim")

        # Group bindings by category
        navigation_bindings = []
        action_bindings = []
        other_bindings = []

        for binding in self.bindings:
            if binding.key in ["j", "k", "enter", "tab", "shift+tab"]:
                navigation_bindings.append(binding)
            elif binding.action in [MenuAction.REFRESH, MenuAction.FILTER, MenuAction.SORT, MenuAction.EXPORT]:
                action_bindings.append(binding)
            else:
                other_bindings.append(binding)

        # Add navigation bindings
        if navigation_bindings:
            table.add_row("[dim]--- Navigation ---[/dim]", "", "", style="dim")
            for binding in navigation_bindings:
                table.add_row(binding.key.upper(), binding.action.value.title(), binding.description)

        # Add action bindings
        if action_bindings:
            table.add_row("[dim]--- Actions ---[/dim]", "", "", style="dim")
            for binding in action_bindings:
                table.add_row(binding.key.upper(), binding.action.value.title(), binding.description)

        # Add other bindings
        if other_bindings:
            table.add_row("[dim]--- Other ---[/dim]", "", "", style="dim")
            for binding in other_bindings:
                table.add_row(binding.key.upper(), binding.action.value.title(), binding.description)

        return Panel(
            table,
            title="⌨️ Keyboard Shortcuts",
            border_style="cyan",
            padding=(1, 2),
        )<|MERGE_RESOLUTION|>--- conflicted
+++ resolved
@@ -1,12 +1,8 @@
 """Interactive menu system for gh-pr TUI."""
 
-<<<<<<< HEAD
-=======
-from typing import List, Dict, Any, Optional, Callable, Tuple, ClassVar
->>>>>>> e59a4729
 from dataclasses import dataclass
 from enum import Enum
-from typing import Any, Callable, Dict, List, Optional
+from typing import Any, Callable, ClassVar, Dict, List, Optional, Tuple
 
 from rich.panel import Panel
 from rich.table import Table
