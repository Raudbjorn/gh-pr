"""Display and formatting for PR data."""

<<<<<<< HEAD
import re
=======
from datetime import datetime
>>>>>>> a1e98c4d
from typing import Any

from rich.console import Console, Group
from rich.markdown import Markdown
from rich.panel import Panel
from rich.syntax import Syntax
from rich.table import Table
from rich.text import Text


class DisplayManager:
    """Manage display and formatting of PR information."""

    def __init__(self, console: Console, verbose: bool = False):
        """
        Initialize DisplayManager.

        Args:
            console: Rich console instance
            verbose: Show verbose output
        """
        self.console = console
        self.verbose = verbose

    def display_pr_header(self, pr_data: dict[str, Any]) -> None:
        """
        Display PR header information.

        Args:
            pr_data: PR data dictionary
        """
        state_color = "green" if pr_data["state"] == "open" else "red"

        header = Panel(
            f"[bold]{pr_data['title']}[/bold]\n\n"
            f"PR #{pr_data['number']} • "
            f"[{state_color}]{pr_data['state'].upper()}[/{state_color}] • "
            f"by @{pr_data['author']}\n"
            f"📝 {pr_data.get('changed_files', 0)} files • "
            f"➕ {pr_data.get('additions', 0)} • "
            f"➖ {pr_data.get('deletions', 0)}",
            title="Pull Request",
            border_style="blue",
        )

        self.console.print(header)

    def display_comments(
        self,
        threads: list[dict[str, Any]],
        show_code: bool = True,
        context_lines: int = 3,
    ) -> None:
        """
        Display comment threads.

        Args:
            threads: List of thread dictionaries
            show_code: Whether to show code context
            context_lines: Number of context lines
        """
        if not threads:
            self.console.print("[yellow]No comments matching filter criteria[/yellow]")
            return

        for thread in threads:
            self._display_thread(thread, show_code, context_lines)

    def _display_thread(
        self,
        thread: dict[str, Any],
        show_code: bool,
        context_lines: int,
    ) -> None:
        """
        Display a single comment thread.

        Args:
            thread: Thread dictionary
            show_code: Whether to show code context (uses GitHub's diff_hunk)
            context_lines: Number of context lines (not used - GitHub provides its own context in diff_hunk)
        """
        # Build thread status
        status_parts = []

        if thread.get("is_resolved"):
            status_parts.append("[green]✓ Resolved[/green]")
        else:
            status_parts.append("[red]⚠ Unresolved[/red]")

        if thread.get("is_outdated"):
            status_parts.append("[yellow]🕒 Outdated[/yellow]")
        else:
            status_parts.append("[blue]📍 Current[/blue]")

        status = " • ".join(status_parts)

        # Build location string
        location = f"📄 {thread['path']}"
        if thread.get("line"):
            if thread.get("start_line"):
                location += f":{thread['start_line']}-{thread['line']}"
            else:
                location += f":{thread['line']}"

        # Build renderables list
        renderables = []
        renderables.append(Text(f"{location}\n{status}"))

        # Add code context if requested and available
        if show_code and thread.get("diff_hunk"):
            # Display diff hunk as syntax-highlighted code
            # Try to determine language from file extension
            file_path = thread.get("path", "")
            lang = self._get_language_from_path(file_path)

            renderables.append(Text("\n📝 Code Context:", style="bold"))
            renderables.append(Syntax(thread["diff_hunk"], lang, theme="monokai", line_numbers=False))

        # Add comments
        for comment in thread.get("comments", []):
            renderables.append(Text(f"\n👤 {comment['author']}:", style="bold"))

            # Check if body contains markdown
            body = comment.get("body", "")
            markdown_patterns = [
                r"^#",
                r"```",
                r"\[.*?\]\(.*?\)",
                r"^[-*] ",
                r"`[^`]+`",
            ]
            if any(re.search(pattern, body, re.MULTILINE) for pattern in markdown_patterns):
                # Render as markdown properly
                renderables.append(Markdown(body))
            else:
                renderables.append(Text(body))

            if self.verbose and comment.get("created_at"):
                renderables.append(Text(f"📅 {comment['created_at']}", style="dim"))

        # Create a group of renderables
        group = Group(*renderables)

        panel = Panel(
            group,
            border_style="yellow" if thread.get("is_outdated") else "white",
            expand=False,
        )

        self.console.print(panel)

    def _get_language_from_path(self, path: str) -> str:
        """Get syntax highlighting language from file path."""
        ext_map = {
            ".py": "python",
            ".js": "javascript",
            ".ts": "typescript",
            ".jsx": "jsx",
            ".tsx": "tsx",
            ".java": "java",
            ".cpp": "cpp",
            ".c": "c",
            ".cs": "csharp",
            ".go": "go",
            ".rs": "rust",
            ".rb": "ruby",
            ".php": "php",
            ".sh": "bash",
            ".yml": "yaml",
            ".yaml": "yaml",
            ".json": "json",
            ".xml": "xml",
            ".html": "html",
            ".css": "css",
            ".md": "markdown",
        }

        for ext, lang in ext_map.items():
            if path.endswith(ext):
                return lang
        return "text"

    def display_check_status(self, check_status: dict[str, Any]) -> None:
        """
        Display CI/CD check status.

        Args:
            check_status: Check status dictionary
        """
        table = Table(title="CI/CD Status", show_header=True)
        table.add_column("Check", style="cyan")
        table.add_column("Status", justify="center")
        table.add_column("Conclusion", justify="center")

        for check in check_status.get("checks", []):
            # Determine status icon and color based on status
            status = check.get("status", "unknown")
            if status == "in_progress":
                status_icon = "⏳"
                status_color = "yellow"
            elif status == "queued":
                status_icon = "🔄"
                status_color = "blue"
            elif status == "waiting":
                status_icon = "⏸️"
                status_color = "magenta"
            elif status == "completed":
                status_icon = "✓"
                status_color = "green"
            else:
                status_icon = "❓"
                status_color = "grey50"

            # Determine conclusion color
            conclusion = check.get("conclusion", "")
            if conclusion == "success":
                conclusion_color = "green"
            elif conclusion == "failure":
                conclusion_color = "red"
            elif conclusion == "cancelled":
                conclusion_color = "grey50"
            elif conclusion == "skipped":
                conclusion_color = "dim"
            elif conclusion == "neutral":
                conclusion_color = "blue"
            elif conclusion == "timed_out":
                conclusion_color = "red"
            elif conclusion == "action_required":
                conclusion_color = "yellow"
            else:
                conclusion_color = "yellow"

            # Format conclusion display
            if conclusion:
                conclusion_display = f"[{conclusion_color}]{conclusion}[/{conclusion_color}]"
            else:
                conclusion_display = "[yellow]pending[/yellow]"

            table.add_row(
                check.get("name", "Unknown"),
                f"[{status_color}]{status_icon} {status}[/{status_color}]",
                conclusion_display,
            )

        self.console.print(table)

        # Enhanced summary
        summary_parts = [f"Total: {check_status.get('total', 0)}"]

        if check_status.get('success', 0) > 0:
            summary_parts.append(f"[green]✓ {check_status['success']}[/green]")
        if check_status.get('failure', 0) > 0:
            summary_parts.append(f"[red]✗ {check_status['failure']}[/red]")
        if check_status.get('pending', 0) > 0:
            summary_parts.append(f"[yellow]⏳ {check_status['pending']}[/yellow]")
        if check_status.get('skipped', 0) > 0:
            summary_parts.append(f"[dim]⊘ {check_status['skipped']}[/dim]")
        if check_status.get('cancelled', 0) > 0:
            summary_parts.append(f"[grey50]✖ {check_status['cancelled']}[/grey50]")

        summary = " • ".join(summary_parts)

        self.console.print(Panel(summary, title="Check Summary", border_style="blue"))

    def display_summary(self, summary: dict[str, Any]) -> None:
        """
        Display PR summary.

        Args:
            summary: Summary dictionary
        """
        summary_text = (
            f"[bold]Thread Summary[/bold]\n\n"
            f"Total threads: {summary['total_threads']}\n\n"
            f"[bold]Unresolved:[/bold]\n"
            f"  [red]⚠ On current code: {summary['unresolved_active']}[/red]\n"
            f"  [yellow]🔍 On outdated code: {summary['unresolved_outdated']}[/yellow] (possibly fixed)\n\n"
            f"[bold]Resolved:[/bold]\n"
            f"  [green]✓ Active: {summary['resolved_active']}[/green]\n"
            f"  [green]✓ Outdated: {summary['resolved_outdated']}[/green]\n\n"
            f"[bold]Review Status:[/bold]\n"
            f"  [green]✅ Approvals: {summary['approvals']}[/green]\n"
            f"  [yellow]🔄 Changes requested: {summary['changes_requested']}[/yellow]\n"
            f"  [blue]💬 Comments: {summary['comments']}[/blue]"
        )

        # Add status message
        if summary["unresolved_active"] == 0 and summary["changes_requested"] == 0:
            if summary["unresolved_outdated"] > 0:
                status_msg = "[yellow]⚠ No active issues, but outdated comments need resolution[/yellow]"
            else:
                status_msg = "[green]✅ All checks passed and no unresolved comments![/green]"
        else:
            status_msg = f"[red]⚠ Action needed: {summary['unresolved_active']} active issues[/red]"

        summary_text += f"\n\n{status_msg}"

        self.console.print(Panel(summary_text, title="Summary", border_style="blue"))

    def generate_plain_output(
        self,
        pr_data: dict[str, Any],
        comments: list[dict[str, Any]],
        summary: dict[str, Any],
    ) -> str:
        """
        Generate plain text output for clipboard.

        Args:
            pr_data: PR data dictionary
            comments: List of comment threads
            summary: Summary dictionary

        Returns:
            Plain text string
        """
        output = []

        # Header
        output.append("=" * 50)
        output.append(f"PR #{pr_data['number']}: {pr_data['title']}")
        output.append(f"Status: {pr_data['state']}")
        output.append(f"Author: @{pr_data['author']}")
        output.append("=" * 50)
        output.append("")

        # Comments
        for thread in comments:
            output.append("-" * 40)
            output.append(f"File: {thread['path']}:{thread.get('line', 'N/A')}")

            status = []
            if thread.get("is_resolved"):
                status.append("RESOLVED")
            else:
                status.append("UNRESOLVED")

            if thread.get("is_outdated"):
                status.append("OUTDATED")

            output.append(f"Status: {' - '.join(status)}")
            output.append("")

            for comment in thread.get("comments", []):
                output.append(f"@{comment['author']}:")
                output.append(comment.get("body", ""))
                output.append("")

        # Summary
        output.append("=" * 50)
        output.append("SUMMARY")
        output.append("=" * 50)
        output.append(f"Unresolved (active): {summary['unresolved_active']}")
        output.append(f"Unresolved (outdated): {summary['unresolved_outdated']}")
        output.append(f"Resolved: {summary['resolved_active'] + summary['resolved_outdated']}")
        output.append(f"Approvals: {summary['approvals']}")
        output.append(f"Changes requested: {summary['changes_requested']}")

        return "\n".join(output)

    def display_pr_summary(self, pr_data: dict[str, Any]) -> None:
        """
        Display PR summary information.

        Args:
            pr_data: PR data dictionary
        """
        # Delegate to existing display_pr_header
        self.display_pr_header(pr_data)

    def display_comment_thread(self, thread: dict[str, Any]) -> None:
        """
        Display a single comment thread.

        Args:
            thread: Thread data dictionary
        """
        # Delegate to existing _display_thread method with default parameters
        self._display_thread(thread, show_code=True, context_lines=3)

    def format_timestamp(self, ts: Any) -> str:
        """
        Format timestamp for display.

        Args:
            ts: Timestamp (ISO string, datetime, or None)

        Returns:
            Formatted timestamp string
        """
        if ts is None:
            return "N/A"

        if isinstance(ts, str):
            try:
                # Handle ISO format with optional Z suffix
                if ts.endswith('Z'):
                    ts = ts[:-1] + '+00:00'
                dt = datetime.fromisoformat(ts)
                return dt.strftime("%Y-%m-%d %H:%M")
            except (ValueError, AttributeError):
                return str(ts)

        return str(ts)

    def format_diff_hunk(self, diff_hunk: str) -> str:
        """
        Format diff hunk for display.

        Args:
            diff_hunk: Diff hunk string

        Returns:
            Formatted diff string
        """
        if not diff_hunk:
            return ""

        lines = diff_hunk.split('\n')
        formatted = []

        for line in lines:
            if line.startswith('-'):
                formatted.append(line)  # Keep removed lines
            elif line.startswith('+'):
                formatted.append(line)  # Keep added lines
            else:
                formatted.append(line)

        return '\n'.join(formatted)

    def truncate_text(self, text: str, max_length: int) -> str:
        """
        Truncate text to maximum length.

        Args:
            text: Text to truncate
            max_length: Maximum length

        Returns:
            Truncated text with ellipsis if needed
        """
        if len(text) <= max_length:
            return text
        return text[:max_length] + "..."

    def create_table(self, title: str, columns: list[str]) -> Table:
        """
        Create a Rich table with title and columns.

        Args:
            title: Table title
            columns: Column names

        Returns:
            Rich Table instance
        """
        table = Table(title=title, show_header=True, header_style="bold")
        for column in columns:
            table.add_column(column)
        return table

    def display_pagination_info(self, current: int, total: int, page_size: int) -> None:
        """Display pagination information."""
        self.console.print(f"[dim]Showing {current} of {total} (page size: {page_size})[/dim]")

    def display_pr_reviews(self, reviews: list[dict[str, Any]]) -> None:
        """Display PR reviews."""
        for review in reviews:
            state_color = "green" if review.get("state") == "APPROVED" else "red"
            self.console.print(
                f"[{state_color}]{review.get('state', 'UNKNOWN')}[/{state_color}] by @{review.get('author', 'unknown')}"
            )
            if review.get("body"):
                self.console.print(f"  {review['body']}")

    def display_suggestions(self, suggestions: list[dict[str, Any]]) -> None:
        """Display code suggestions."""
        for suggestion in suggestions:
            self.console.print(f"\n[bold]Suggestion for {suggestion.get('path', 'unknown')}:{suggestion.get('line', '?')}[/bold]")
            if suggestion.get("original"):
                self.console.print("[red]- " + suggestion["original"] + "[/red]")
            if suggestion.get("suggestion"):
                self.console.print("[green]+ " + suggestion["suggestion"] + "[/green]")

    def display_pr_files(self, files: list[dict[str, Any]]) -> None:
        """Display PR files."""
        table = self.create_table("Changed Files", ["File", "Status", "+/-"])
        for file in files:
            status = file.get("status", "unknown")
            additions = file.get("additions", 0)
            deletions = file.get("deletions", 0)
            table.add_row(
                file.get("filename", "unknown"),
                status,
                f"+{additions}/-{deletions}"
            )
        self.console.print(table)

    def display_error(self, message: str) -> None:
        """Display error message."""
        self.console.print(f"[red]Error: {message}[/red]")

    def display_success(self, message: str) -> None:
        """Display success message."""
        self.console.print(f"[green]✓ {message}[/green]")

    def display_warning(self, message: str) -> None:
        """Display warning message."""
        self.console.print(f"[yellow]⚠ {message}[/yellow]")

    def get_status_color(self, status: str) -> str:
        """Get color for status."""
        colors = {
            "open": "green",
            "closed": "red",
            "merged": "purple",
        }
        return colors.get(status.lower(), "white")
<|MERGE_RESOLUTION|>--- conflicted
+++ resolved
@@ -1,10 +1,7 @@
 """Display and formatting for PR data."""
 
-<<<<<<< HEAD
 import re
-=======
 from datetime import datetime
->>>>>>> a1e98c4d
 from typing import Any
 
 from rich.console import Console, Group
