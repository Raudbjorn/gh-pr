#!/usr/bin/env python3
"""Command-line interface for gh-pr."""

import sys
from dataclasses import dataclass
<<<<<<< HEAD
=======
from datetime import datetime
from pathlib import Path
>>>>>>> a1e98c4d
from typing import Optional

import click
from github import GithubException
from rich.console import Console
from rich.panel import Panel
from rich.progress import Progress, SpinnerColumn, TextColumn

from .auth.token import TokenManager
from .core.batch import BatchOperations
from .core.github import GitHubClient
from .core.pr_manager import PRManager
from .ui.display import DisplayManager
from .utils.cache import CacheManager
from .utils.clipboard import ClipboardManager
from .utils.config import ConfigManager
from .utils.export import ExportManager

console = Console()

# Constants
<<<<<<< HEAD
MAX_CONTEXT_LINES = 50  # Maximum number of context lines to show
=======
MAX_CONTEXT_LINES = 10
>>>>>>> a1e98c4d

@dataclass
class CLIConfig:
    """Configuration for CLI command."""
    pr_identifier: Optional[str] = None
    interactive: bool = False
    repo: Optional[str] = None
    token: Optional[str] = None
    token_info: bool = False
    show_all: bool = False
    resolved_active: bool = False
    unresolved_outdated: bool = False
    current_unresolved: bool = False
    checks: bool = False
    verbose: bool = False
    context: int = 3
    no_code: bool = False
    no_cache: bool = False
    clear_cache: bool = False
    resolve_outdated: bool = False
    accept_suggestions: bool = False
    copy: bool = False
    export: Optional[str] = None
    config: Optional[str] = None
    # New Phase 4 options
    batch: bool = False
    batch_file: Optional[str] = None
    export_enhanced: bool = False
    export_stats: bool = False
    rate_limit: float = 2.0
    max_concurrent: int = 5


@click.command()
@click.argument("pr_identifier", required=False)
@click.option(
    "-i", "--interactive", is_flag=True, help="Show interactive list of all open PRs to choose from"
)
@click.option(
    "-r", "--repo", help="Specify the repository (default: current repo)", metavar="OWNER/REPO"
)
@click.option(
    "--token", help="GitHub token (can also use GH_TOKEN or GITHUB_TOKEN env vars)", metavar="TOKEN"
)
@click.option(
    "--token-info", is_flag=True, help="Display detailed token information and exit"
)
@click.option(
    "-a", "--all", "show_all", is_flag=True, help="Show all comments, not just unresolved"
)
@click.option(
    "--resolved-active", is_flag=True, help="Show resolved but not outdated comments"
)
@click.option(
    "--unresolved-outdated", is_flag=True, help="Show unresolved comments where code has changed"
)
@click.option(
    "--current-unresolved", is_flag=True, help="Show only unresolved comments on current code"
)
@click.option(
    "--checks", is_flag=True, help="Show detailed CI/CD check status and logs"
)
@click.option(
    "-v", "--verbose", is_flag=True, help="Show additional details (timestamps, resolved status)"
)
@click.option(
    "-c", "--context",
    default=3,
    help="Number of context lines to show (default: 3)",
    type=click.IntRange(0, MAX_CONTEXT_LINES)  # Prevent negative or huge values
)
@click.option("--no-code", is_flag=True, help="Don't show code context")
@click.option("--no-cache", is_flag=True, help="Bypass cache and fetch fresh data")
@click.option("--clear-cache", is_flag=True, help="Clear all cached PR data")
@click.option(
    "--resolve-outdated", is_flag=True, help="Auto-resolve all outdated unresolved comments"
)
@click.option("--accept-suggestions", is_flag=True, help="Auto-commit all PR suggestions")
@click.option("--copy", is_flag=True, help="Copy output to clipboard (WSL2 compatible)")
@click.option(
    "--export", type=click.Choice(["markdown", "csv", "json"]), help="Export output format"
)
@click.option("--config", type=click.Path(exists=True), help="Path to config file")
@click.option(
    "--batch", is_flag=True, help="Batch mode - process multiple PRs from file or interactive selection"
)
@click.option(
    "--batch-file", type=click.Path(exists=True), help="File containing list of PR identifiers (one per line)"
)
@click.option(
    "--export-enhanced", is_flag=True, help="Export enhanced CSV with all available comment fields"
)
@click.option(
    "--export-stats", is_flag=True, help="Export review statistics and analytics"
)
@click.option(
    "--rate-limit", type=float, default=2.0, help="Rate limit in seconds between batch operations (default: 2.0)"
)
@click.option(
    "--max-concurrent", type=int, default=5, help="Maximum concurrent batch operations (default: 5)"
)
def main(**kwargs) -> None:
    """
    GitHub PR Review Comments Tool

    Fetch review comments from a GitHub PR with various filtering options and automation features.

    When run without arguments:
    - Automatically finds and uses PR for current branch
    - If multiple git repos found in subdirs, lets you choose
    - Falls back to showing helpful message if no PR found

    Examples:
        gh-pr                        # Auto-detect PR from current/sub directories
        gh-pr -i                     # Interactive mode - choose from all open PRs
        gh-pr 53
        gh-pr https://github.com/owner/repo/pull/53
        gh-pr --unresolved-outdated  # Auto-detect PR, show likely fixed issues
        gh-pr --resolve-outdated     # Auto-resolve outdated comments
        gh-pr --accept-suggestions   # Accept all code suggestions
        gh-pr --copy                 # Copy output to clipboard
<<<<<<< HEAD
        gh-pr --export csv           # Export to CSV format
        gh-pr --export-enhanced      # Export enhanced CSV with all fields
        gh-pr --export-stats         # Export review statistics
        gh-pr --batch                # Batch mode for multiple PRs
        gh-pr --batch-file prs.txt   # Process PRs from file
        gh-pr --batch --resolve-outdated  # Batch resolve outdated comments
=======
        gh-pr --token-info           # Display detailed token information
>>>>>>> a1e98c4d
    """
    # Create config from kwargs
    cfg = CLIConfig(**kwargs)

    try:
        # Initialize services
        result = _initialize_services(
            cfg.config, cfg.no_cache, cfg.clear_cache, cfg.token
        )
        if result is None:
            return  # Cache was cleared
        config_manager, cache_manager, token_manager = result

        # Handle --token-info flag
        if cfg.token_info:
            _display_detailed_token_info(token_manager)
            return

        # Display token info and check expiration
        _display_token_info(token_manager, cfg.verbose)
        _check_token_expiration(token_manager)

        # Check automation permissions
        _check_automation_permissions(token_manager, cfg.resolve_outdated, cfg.accept_suggestions)

        # Initialize clients and managers
        github_client = GitHubClient(token_manager.get_token())
        pr_manager = PRManager(github_client, cache_manager)
        display_manager = DisplayManager(console, verbose=cfg.verbose)
        export_manager = ExportManager()

        # Handle batch operations if requested
        if cfg.batch or cfg.batch_file:
            _handle_batch_operations(cfg, pr_manager, export_manager, token_manager)
            return

        # Regular single PR processing
        # Determine filter mode
        filter_mode = _determine_filter_mode(cfg.show_all, cfg.resolved_active, cfg.unresolved_outdated, cfg.current_unresolved)

        # Get PR identifier
        pr_identifier = _get_pr_identifier(pr_manager, cfg.pr_identifier, cfg.interactive, cfg.repo)

        # Parse PR identifier
        owner, repo_name, pr_number = pr_manager.parse_pr_identifier(pr_identifier, cfg.repo)

        # Show repository info
        _show_repo_pr_count(github_client, owner, repo_name, cfg.verbose)

        # Fetch PR data
        with Progress(
            SpinnerColumn(),
            TextColumn("[progress.description]{task.description}"),
            console=console,
            transient=True,
        ) as progress:
            task = progress.add_task(f"Fetching PR #{pr_number}...", total=None)
            pr_data = pr_manager.fetch_pr_data(owner, repo_name, pr_number)
            progress.remove_task(task)

        # Handle automation
        _handle_automation(pr_manager, owner, repo_name, pr_number, cfg.resolve_outdated, cfg.accept_suggestions)

        # Display PR information
        display_manager.display_pr_header(pr_data)

        # Fetch and display comments
        comments = pr_manager.fetch_pr_comments(owner, repo_name, pr_number, filter_mode)

        if cfg.checks:
            check_status = pr_manager.fetch_check_status(owner, repo_name, pr_number)
            display_manager.display_check_status(check_status)

        display_manager.display_comments(comments, show_code=not cfg.no_code, context_lines=cfg.context)

        # Display summary
        summary = pr_manager.get_pr_summary(owner, repo_name, pr_number)
        display_manager.display_summary(summary)

        # Handle enhanced exports for single PR
        if cfg.export_enhanced:
            export_path = export_manager.export_enhanced_csv(pr_data, comments)
            console.print(f"[green]Enhanced CSV exported to: {export_path}[/green]")

        # Handle output
        _handle_output(display_manager, pr_data, comments, summary, cfg.export, cfg.copy)

    except KeyboardInterrupt:
        console.print("\n[yellow]Interrupted by user[/yellow]")
        sys.exit(130)
    except Exception as e:
        console.print(f"[red]Error: {e}[/red]")
        if cfg.verbose:
            console.print_exception()
        sys.exit(1)


def _initialize_services(config_path: Optional[str], no_cache: bool, clear_cache: bool, token: Optional[str]):
    """Initialize configuration, cache, and token services."""
    config_manager = ConfigManager(config_path=config_path)

    cache_manager = CacheManager(
        enabled=not no_cache,
        location=config_manager.get("cache.location", "~/.cache/gh-pr")
    )

    if clear_cache:
        cache_manager.clear()
        console.print("[green]✓ Cache cleared successfully[/green]")
        return None, None, None

    token_manager = TokenManager(token=token, config_manager=config_manager)

    if not token_manager.validate_token():
        console.print("[red]✗ Invalid or expired GitHub token[/red]")
        sys.exit(1)

    return config_manager, cache_manager, token_manager


def _handle_batch_operations(cfg: CLIConfig, pr_manager: PRManager, export_manager: ExportManager, token_manager: TokenManager):
    """Handle batch operations for multiple PRs."""
    # Initialize batch operations manager
    batch_ops = BatchOperations(pr_manager)
    batch_ops.set_rate_limit(cfg.rate_limit)
    batch_ops.set_concurrency(cfg.max_concurrent)

    # Get list of PR identifiers
    pr_identifiers = _get_batch_pr_identifiers(cfg)

    if not pr_identifiers:
        console.print("[yellow]No PRs found for batch processing[/yellow]")
        return

    console.print(f"[blue]Processing {len(pr_identifiers)} PRs in batch mode...[/blue]")

    # Perform batch operations based on flags
    if cfg.resolve_outdated:
        console.print("[yellow]Batch resolving outdated comments...[/yellow]")
        results = batch_ops.resolve_outdated_comments_batch(pr_identifiers)

        # Create summary for display
        from gh_pr.core.batch import BatchOperations
        summary = BatchOperations.create_summary_from_results(results, "comments resolved")
        batch_ops.print_summary(summary, "Resolve Outdated Comments")

        if cfg.export:
            # Convert batch results to exportable format
            batch_results = [
                {
                    "pr_number": result.pr_number,
                    "success": result.success,
                    "result": result.result,
                    "errors": result.errors or []
                }
                for result in results
            ]
            export_path = export_manager.export_batch_report(batch_results, cfg.export)
            console.print(f"[green]Batch report exported to: {export_path}[/green]")

    elif cfg.accept_suggestions:
        console.print("[yellow]Batch accepting suggestions...[/yellow]")
        results = batch_ops.accept_suggestions_batch(pr_identifiers)

        # Create summary for display
        from gh_pr.core.batch import BatchOperations
        summary = BatchOperations.create_summary_from_results(results, "suggestions accepted")
        batch_ops.print_summary(summary, "Accept Suggestions")

        if cfg.export:
            batch_results = [
                {
                    "pr_number": result.pr_number,
                    "success": result.success,
                    "result": result.result,
                    "errors": result.errors or []
                }
                for result in results
            ]
            export_path = export_manager.export_batch_report(batch_results, cfg.export)
            console.print(f"[green]Batch report exported to: {export_path}[/green]")

    elif cfg.export_stats:
        console.print("[yellow]Collecting PR data for statistics...[/yellow]")
        pr_data_results = batch_ops.get_pr_data_batch(pr_identifiers)

        # Extract successful PR data
        successful_pr_data = [
            result.result for result in pr_data_results
            if result.success and result.result
        ]

        if successful_pr_data:
            # Flatten the data structure for statistics
            flattened_data = []
            for data in successful_pr_data:
                if isinstance(data, dict) and "pr_data" in data:
                    pr_info = data["pr_data"]
                    pr_info["comments"] = data.get("comments", [])
                    flattened_data.append(pr_info)

            export_format = cfg.export or "markdown"
            export_path = export_manager.export_review_statistics(flattened_data, export_format)
            console.print(f"[green]Review statistics exported to: {export_path}[/green]")
        else:
            console.print("[red]No successful PR data collected for statistics[/red]")

    else:
        # Default batch operation - just collect and display data
        console.print("[yellow]Collecting PR data...[/yellow]")
        pr_data_results = batch_ops.get_pr_data_batch(pr_identifiers)

        successful = sum(1 for r in pr_data_results if r.success)
        failed = len(pr_data_results) - successful

        console.print(f"[green]Batch collection complete: {successful} successful, {failed} failed[/green]")

        if cfg.export:
            batch_results = [
                {
                    "pr_number": result.pr_number,
                    "success": result.success,
                    "result": 1 if result.success else 0,
                    "errors": result.errors or []
                }
                for result in pr_data_results
            ]
            export_path = export_manager.export_batch_report(batch_results, cfg.export)
            console.print(f"[green]Batch report exported to: {export_path}[/green]")


def _get_batch_pr_identifiers(cfg: CLIConfig) -> list[tuple[str, str, int]]:
    """Get list of PR identifiers for batch processing."""
    pr_identifiers = []

    if cfg.batch_file:
        # Read PR identifiers from file
        try:
            with open(cfg.batch_file, 'r') as f:
                lines = [line.strip() for line in f if line.strip()]

            for line in lines:
                try:
                    # Simple parsing - could be enhanced
                    if '/' in line and '#' in line:
                        # Format: owner/repo#123
                        repo_part, pr_part = line.split('#')
                        owner, repo = repo_part.split('/')
                        pr_number = int(pr_part)
                        pr_identifiers.append((owner, repo, pr_number))
                    elif line.isdigit():
                        # Just PR number - would need default repo
                        console.print(f"[yellow]Skipping PR number without repo: {line}[/yellow]")
                    else:
                        console.print(f"[yellow]Skipping invalid PR identifier: {line}[/yellow]")
                except (ValueError, IndexError) as e:
                    console.print(f"[yellow]Skipping invalid line: {line} ({e})[/yellow]")

        except FileNotFoundError:
            console.print(f"[red]Batch file not found: {cfg.batch_file}[/red]")
        except Exception as e:
            console.print(f"[red]Error reading batch file: {e}[/red]")

    elif cfg.batch:
        # Interactive batch mode - would need implementation
        # For now, show an error
        console.print("[red]Interactive batch mode not yet implemented. Use --batch-file instead.[/red]")

    return pr_identifiers


def _display_token_info(token_manager: TokenManager, verbose: bool):
    """Display token information if verbose mode."""
    if not verbose:
        return

    token_info = token_manager.get_token_info()
    if token_info:
        # Check expiration status
        expiration = token_manager.check_expiration()
        expires_text = "Never"
        days_text = "N/A"

        if expiration:
            expires_text = expiration['expires_at']
            days_remaining = expiration['days_remaining']
            if expiration['expired']:
                days_text = "[red]EXPIRED[/red]"
            elif expiration['warning']:
                days_text = f"[yellow]{days_remaining} days (expiring soon)[/yellow]"
            else:
                days_text = f"[green]{days_remaining} days[/green]"

        console.print(Panel(
            f"Token: {token_info['type']}\n"
            f"Rate Limit: {token_info.get('rate_limit', {}).get('remaining', 'N/A')} / "
            f"{token_info.get('rate_limit', {}).get('limit', 'N/A')}\n"
            f"Expires: {expires_text}\n"
            f"Days remaining: {days_text}",
            title="Token Information",
            border_style="blue"
        ))


def _display_detailed_token_info(token_manager: TokenManager):
    """Display detailed token information."""
    console.print("\n[bold]GitHub Token Information[/bold]\n")

    # Validate token first
    if not token_manager.validate_token():
        console.print("[red]✗ Token is invalid or expired[/red]")
        sys.exit(1)

    token_info = token_manager.get_token_info()
    if not token_info:
        console.print("[yellow]⚠ Unable to retrieve token information[/yellow]")
        sys.exit(1)

    # Display token type
    token_type = token_info['type']
    console.print(f"[bold]Token Type:[/bold] {token_type}")

    # Display scopes (if available)
    scopes = token_info.get('scopes', [])
    if scopes:
        console.print(f"[bold]Scopes:[/bold] {', '.join(scopes)}")
    else:
        console.print("[bold]Scopes:[/bold] [dim]Unable to determine (may be fine-grained token)[/dim]")

    # Display rate limit info
    rate_limit = token_info.get('rate_limit', {})
    if rate_limit:
        remaining = rate_limit.get('remaining', 'N/A')
        limit = rate_limit.get('limit', 'N/A')
        reset_time = rate_limit.get('reset', 'N/A')

        console.print("\n[bold]Rate Limit:[/bold]")
        console.print(f"  Remaining: {remaining} / {limit}")
        if reset_time and reset_time != 'N/A':
            try:
                reset_dt = datetime.fromisoformat(reset_time.replace('Z', '+00:00'))
                console.print(f"  Resets: {reset_dt.strftime('%Y-%m-%d %H:%M:%S %Z')}")
            except (ValueError, AttributeError) as e:
                # Log parsing issue but continue gracefully
                console.print(f"  [dim]Reset time unavailable[/dim]")

    # Display expiration info
    expiration = token_manager.check_expiration()
    if expiration:
        console.print("\n[bold]Expiration:[/bold]")
        expires_at = expiration['expires_at']
        days_remaining = expiration['days_remaining']

        # Accept both 'Z' and offset forms
        expires_dt = datetime.fromisoformat(expires_at.replace('Z', '+00:00'))
        console.print(f"  Expires: {expires_dt.strftime('%Y-%m-%d %H:%M:%S %Z')}")
        if expiration['expired']:
            console.print("  Status: [red]✗ EXPIRED[/red]")
        elif expiration['warning']:
            console.print(f"  Status: [yellow]⚠ Expiring in {days_remaining} days[/yellow]")
        else:
            console.print(f"  Status: [green]✓ Valid for {days_remaining} more days[/green]")
    else:
        console.print("\n[bold]Expiration:[/bold] No expiration (token does not expire)")

    # Test repository access
    console.print("\n[bold]Testing Permissions:[/bold]")
    try:
        github = token_manager.get_github_client()
        user = github.get_user()
        console.print(f"  Authenticated as: {user.login}")

        # Check basic permissions
        permissions_to_check = [
            ("repo", "Repository access"),
            ("write:discussion", "Discussion write access"),
            ("read:org", "Organization read access")
        ]

        console.print("\n[bold]Permission Check:[/bold]")
        for scope, description in permissions_to_check:
            has_perm = token_manager.has_permissions([scope])
            status = "[green]✓[/green]" if has_perm else "[red]✗[/red]"
            console.print(f"  {status} {description}")

    except GithubException as e:
        console.print(f"[red]Error testing permissions: {e}[/red]")

    console.print()  # Empty line at the end


def _check_token_expiration(token_manager: TokenManager):
    """Check and warn about token expiration."""
    if expiration := token_manager.check_expiration():
        if expiration['expired']:
            console.print("[red]⚠ Your GitHub token has EXPIRED! Please generate a new token.[/red]")
            if not click.confirm("Continue anyway?"):
                sys.exit(1)
        elif expiration['warning']:
            days = expiration['days_remaining']
            console.print(f"[yellow]⚠ Your GitHub token expires in {days} days. Consider renewing it soon.[/yellow]")


def _check_automation_permissions(token_manager: TokenManager, resolve_outdated: bool, accept_suggestions: bool):
    """Check if token has permissions for automation commands."""
    if not (resolve_outdated or accept_suggestions):
        return

    required_scopes = set()
    if resolve_outdated:
        required_scopes.update(["repo", "write:discussion"])
    if accept_suggestions:
        required_scopes.update(["repo"])

    if not token_manager.has_permissions(list(required_scopes)):
        console.print(
            f"[yellow]⚠ Warning: Token lacks required permissions: {', '.join(required_scopes)}[/yellow]"
        )
        if not click.confirm("Continue anyway?"):
            sys.exit(1)


def _determine_filter_mode(show_all: bool, resolved_active: bool, unresolved_outdated: bool, current_unresolved: bool) -> str:
    """Determine filter mode based on flags."""
    if show_all:
        return "all"
    elif resolved_active:
        return "resolved_active"
    elif unresolved_outdated:
        return "unresolved_outdated"
    elif current_unresolved:
        return "current_unresolved"
    return "unresolved"


def _get_pr_identifier(pr_manager: PRManager, pr_identifier: Optional[str], interactive: bool, repo: Optional[str]) -> str:
    """Get PR identifier through various methods."""
    if interactive:
        pr_identifier = pr_manager.select_pr_interactive(repo)
        if not pr_identifier:
            console.print("[yellow]No PR selected[/yellow]")
            sys.exit(0)
    elif not pr_identifier:
        pr_identifier = pr_manager.auto_detect_pr()
        if not pr_identifier:
            console.print("[yellow]No PR found for current branch[/yellow]")
            console.print("[dim]Tip: Use -i for interactive mode or specify a PR number/URL directly[/dim]")
            sys.exit(1)
    return pr_identifier


def _show_repo_pr_count(github_client: GitHubClient, owner: str, repo_name: str, verbose: bool):
    """Show repository PR count if verbose."""
    if not verbose:
        return

    with Progress(
        SpinnerColumn(),
        TextColumn("[progress.description]{task.description}"),
        console=console,
        transient=True,
    ) as progress:
        task = progress.add_task("Fetching repository information...", total=None)
        open_prs = github_client.get_open_pr_count(owner, repo_name)
        progress.remove_task(task)

    console.print(f"[blue]Repository has {open_prs} open PRs[/blue]")


def _handle_automation(
    pr_manager: PRManager,
    owner: str,
    repo_name: str,
    pr_number: int,
    resolve_outdated: bool,
    accept_suggestions: bool
):
    """Handle automation commands."""
    if resolve_outdated:
        try:
            resolved_count, errors = pr_manager.resolve_outdated_comments(owner, repo_name, pr_number)
            if errors:
                console.print(f"[yellow]⚠ Resolved {resolved_count} outdated comments with {len(errors)} errors[/yellow]")
                for error in errors[:3]:  # Show first 3 errors
                    console.print(f"  [red]• {error}[/red]")
                if len(errors) > 3:
                    console.print(f"  [red]... and {len(errors) - 3} more errors[/red]")
            else:
                console.print(f"[green]✓ Resolved {resolved_count} outdated comments[/green]")
        except Exception as e:
            console.print(f"[red]✗ Error resolving outdated comments: {str(e)}[/red]")

    if accept_suggestions:
        try:
            accepted_count, errors = pr_manager.accept_all_suggestions(owner, repo_name, pr_number)
            if errors:
                console.print(f"[yellow]⚠ Accepted {accepted_count} suggestions with {len(errors)} errors[/yellow]")
                for error in errors[:3]:  # Show first 3 errors
                    console.print(f"  [red]• {error}[/red]")
                if len(errors) > 3:
                    console.print(f"  [red]... and {len(errors) - 3} more errors[/red]")
            else:
                console.print(f"[green]✓ Accepted {accepted_count} suggestions[/green]")
        except Exception as e:
            console.print(f"[red]✗ Error accepting suggestions: {str(e)}[/red]")


def _handle_output(
    display_manager: DisplayManager,
    pr_data: dict,
    comments: list,
    summary: dict,
    export: Optional[str],
    copy: bool
):
    """Handle export and clipboard operations."""
    if export:
        from .utils.export import ExportManager
        export_manager = ExportManager()
        output_file = export_manager.export(pr_data, comments, format=export)
        console.print(f"[green]✓ Exported to {output_file}[/green]")

    if copy:
        clipboard_timeout = cfg.get("clipboard.timeout_seconds", 5.0)
        clipboard = ClipboardManager(timeout=clipboard_timeout)
        plain_output = display_manager.generate_plain_output(pr_data, comments, summary)
        if clipboard.copy(plain_output):
            console.print("[green]✓ Copied to clipboard (plain text)[/green]")
        else:
            console.print("[yellow]⚠ Could not copy to clipboard[/yellow]")


if __name__ == "__main__":
    main()<|MERGE_RESOLUTION|>--- conflicted
+++ resolved
@@ -3,11 +3,8 @@
 
 import sys
 from dataclasses import dataclass
-<<<<<<< HEAD
-=======
 from datetime import datetime
 from pathlib import Path
->>>>>>> a1e98c4d
 from typing import Optional
 
 import click
@@ -29,11 +26,7 @@
 console = Console()
 
 # Constants
-<<<<<<< HEAD
 MAX_CONTEXT_LINES = 50  # Maximum number of context lines to show
-=======
-MAX_CONTEXT_LINES = 10
->>>>>>> a1e98c4d
 
 @dataclass
 class CLIConfig:
@@ -155,16 +148,13 @@
         gh-pr --resolve-outdated     # Auto-resolve outdated comments
         gh-pr --accept-suggestions   # Accept all code suggestions
         gh-pr --copy                 # Copy output to clipboard
-<<<<<<< HEAD
         gh-pr --export csv           # Export to CSV format
         gh-pr --export-enhanced      # Export enhanced CSV with all fields
         gh-pr --export-stats         # Export review statistics
         gh-pr --batch                # Batch mode for multiple PRs
         gh-pr --batch-file prs.txt   # Process PRs from file
         gh-pr --batch --resolve-outdated  # Batch resolve outdated comments
-=======
         gh-pr --token-info           # Display detailed token information
->>>>>>> a1e98c4d
     """
     # Create config from kwargs
     cfg = CLIConfig(**kwargs)
