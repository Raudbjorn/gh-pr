#!/usr/bin/env python3
"""Command-line interface for gh-pr."""

import sys
from dataclasses import dataclass
<<<<<<< HEAD
from pathlib import Path
=======
from datetime import datetime
>>>>>>> 6fd9a4ae
from typing import Optional

import click
from github import GithubException
from rich.console import Console
from rich.panel import Panel
from rich.progress import Progress, SpinnerColumn, TextColumn

from .auth.permissions import PermissionChecker
from .auth.token import TokenManager
from .core.batch import BatchOperations, BatchSummary
from .core.github import GitHubClient
from .core.pr_manager import PRManager
from .ui.display import DisplayManager
from .utils.cache import CacheManager
from .utils.clipboard import ClipboardManager
from .utils.config import ConfigManager
from .utils.export import ExportManager

console = Console()

# Constants for backwards compatibility with tests
MAX_CONTEXT_LINES = 10

@dataclass
class CLIConfig:
    """Configuration for CLI command."""
    pr_identifier: Optional[str] = None
    interactive: bool = False
    tui: bool = False
    repo: Optional[str] = None
    token: Optional[str] = None
    token_info: bool = False
    show_all: bool = False
    resolved_active: bool = False
    unresolved_outdated: bool = False
    current_unresolved: bool = False
    checks: bool = False
    verbose: bool = False
    context: int = 3
    no_code: bool = False
    no_cache: bool = False
    clear_cache: bool = False
    resolve_outdated: bool = False
    accept_suggestions: bool = False
    copy: bool = False
    export: Optional[str] = None
    config: Optional[str] = None
    batch_file: Optional[str] = None
    review_report: bool = False
    rate_limit: float = 2.0


@click.command()
@click.argument("pr_identifier", required=False)
@click.option(
    "-i", "--interactive", is_flag=True, help="Show interactive list of all open PRs to choose from"
)
@click.option(
    "--tui", is_flag=True, help="Launch interactive TUI mode (Terminal User Interface)"
)
@click.option(
    "-r", "--repo", help="Specify the repository (default: current repo)", metavar="OWNER/REPO"
)
@click.option(
    "--token", help="GitHub token (can also use GH_TOKEN or GITHUB_TOKEN env vars)", metavar="TOKEN"
)
@click.option(
    "--token-info", is_flag=True, help="Display detailed token information and exit"
)
@click.option(
    "-a", "--all", "show_all", is_flag=True, help="Show all comments, not just unresolved"
)
@click.option(
    "--resolved-active", is_flag=True, help="Show resolved but not outdated comments"
)
@click.option(
    "--unresolved-outdated", is_flag=True, help="Show unresolved comments where code has changed"
)
@click.option(
    "--current-unresolved", is_flag=True, help="Show only unresolved comments on current code"
)
@click.option(
    "--checks", is_flag=True, help="Show detailed CI/CD check status and logs"
)
@click.option(
    "-v", "--verbose", is_flag=True, help="Show additional details (timestamps, resolved status)"
)
@click.option(
    "-c", "--context",
    default=3,
    help="Number of context lines to show (default: 3)",
    type=click.IntRange(0, 50)  # Prevent negative or huge values
)
@click.option("--no-code", is_flag=True, help="Don't show code context")
@click.option("--no-cache", is_flag=True, help="Bypass cache and fetch fresh data")
@click.option("--clear-cache", is_flag=True, help="Clear all cached PR data")
@click.option(
    "--resolve-outdated", is_flag=True, help="Auto-resolve all outdated unresolved comments"
)
@click.option("--accept-suggestions", is_flag=True, help="Auto-commit all PR suggestions")
@click.option("--copy", is_flag=True, help="Copy output to clipboard (WSL2 compatible)")
@click.option(
    "--export", type=click.Choice(["markdown", "csv", "json"]), help="Export output format"
)
@click.option("--config", type=click.Path(exists=True), help="Path to config file")
@click.option(
    "--batch-file",
    type=click.Path(exists=True),
    help="File with list of PR identifiers for batch operations (one per line)"
)
@click.option(
    "--review-report", is_flag=True, help="Generate a review report for the PR"
)
@click.option(
    "--rate-limit",
    type=click.FloatRange(0.1, 10.0),
    default=2.0,
    help="Rate limit for batch operations (seconds between API calls, default: 2.0)"
)
def main(**kwargs) -> None:
    """
    GitHub PR Review Comments Tool

    Fetch review comments from a GitHub PR with various filtering options and automation features.

    When run without arguments:
    - Automatically finds and uses PR for current branch
    - If multiple git repos found in subdirs, lets you choose
    - Falls back to showing helpful message if no PR found

    Examples:
        gh-pr                        # Auto-detect PR from current/sub directories
        gh-pr -i                     # Interactive mode - choose from all open PRs
        gh-pr --tui                  # Launch interactive TUI mode
        gh-pr 53
        gh-pr https://github.com/owner/repo/pull/53
        gh-pr --unresolved-outdated  # Auto-detect PR, show likely fixed issues
        gh-pr --resolve-outdated     # Auto-resolve outdated comments
        gh-pr --accept-suggestions   # Accept all code suggestions
        gh-pr --copy                 # Copy output to clipboard
<<<<<<< HEAD
        gh-pr --review-report        # Generate a review report
        gh-pr --batch-file prs.txt --resolve-outdated  # Batch resolve outdated comments
=======
        gh-pr --token-info           # Display detailed token information
>>>>>>> 6fd9a4ae
    """
    # Create config from kwargs
    cfg = CLIConfig(**kwargs)

    # Launch TUI mode if requested
    if cfg.tui:
        _launch_tui(cfg)
        return

    try:
        # Initialize services
        result = _initialize_services(
            cfg.config, cfg.no_cache, cfg.clear_cache, cfg.token
        )
        if result is None:
            return  # Cache was cleared
        config_manager, cache_manager, token_manager = result

        # Handle --token-info flag
        if cfg.token_info:
            _display_detailed_token_info(token_manager)
            return

        # Display token info and check expiration
        _display_token_info(token_manager, cfg.verbose)
        _check_token_expiration(token_manager)

        # Check automation permissions
        _check_automation_permissions(token_manager, cfg.resolve_outdated, cfg.accept_suggestions)

        # Initialize clients and managers
        token = token_manager.get_token()
        github_client = GitHubClient(token)
        pr_manager = PRManager(github_client, cache_manager, token)
        display_manager = DisplayManager(console, verbose=cfg.verbose)

        # Handle batch operations
        if cfg.batch_file:
            permission_checker = PermissionChecker(token_manager)
            batch_ops = BatchOperations(pr_manager, permission_checker, rate_limit=cfg.rate_limit)
            _handle_batch_operations(batch_ops, cfg.batch_file, cfg.resolve_outdated, cfg.accept_suggestions)
            return

        # Determine filter mode
        filter_mode = _determine_filter_mode(cfg.show_all, cfg.resolved_active, cfg.unresolved_outdated, cfg.current_unresolved)

        # Get PR identifier
        pr_identifier = _get_pr_identifier(pr_manager, cfg.pr_identifier, cfg.interactive, cfg.repo)

        # Parse PR identifier
        owner, repo_name, pr_number = pr_manager.parse_pr_identifier(pr_identifier, cfg.repo)

        # Show repository info
        _show_repo_pr_count(github_client, owner, repo_name, cfg.verbose)

        # Fetch PR data
        with Progress(
            SpinnerColumn(),
            TextColumn("[progress.description]{task.description}"),
            console=console,
            transient=True,
        ) as progress:
            task = progress.add_task(f"Fetching PR #{pr_number}...", total=None)
            pr_data = pr_manager.fetch_pr_data(owner, repo_name, pr_number)
            progress.remove_task(task)

        # Handle automation
        _handle_automation(pr_manager, owner, repo_name, pr_number, cfg.resolve_outdated, cfg.accept_suggestions)

        # Display PR information
        display_manager.display_pr_header(pr_data)

        # Fetch and display comments
        comments = pr_manager.fetch_pr_comments(owner, repo_name, pr_number, filter_mode)

        if cfg.checks:
            check_status = pr_manager.fetch_check_status(owner, repo_name, pr_number)
            display_manager.display_check_status(check_status)

        display_manager.display_comments(comments, show_code=not cfg.no_code, context_lines=cfg.context)

        # Display summary
        summary = pr_manager.get_pr_summary(owner, repo_name, pr_number)
        display_manager.display_summary(summary)

        # Handle output
        _handle_output(display_manager, pr_data, comments, summary, cfg.export, cfg.copy, cfg.review_report)

    except KeyboardInterrupt:
        console.print("\n[yellow]Interrupted by user[/yellow]")
        sys.exit(130)
    except Exception as e:
        console.print(f"[red]Error: {e}[/red]")
        if cfg.verbose:
            console.print_exception()
        sys.exit(1)


def _initialize_services(config_path: Optional[str], no_cache: bool, clear_cache: bool, token: Optional[str]):
    """Initialize configuration, cache, and token services."""
    config_manager = ConfigManager(config_path=config_path)

    cache_manager = CacheManager(
        enabled=not no_cache,
        location=config_manager.get("cache.location", "~/.cache/gh-pr")
    )

    if clear_cache:
        cache_manager.clear()
        console.print("[green]✓ Cache cleared successfully[/green]")
        return None, None, None

    token_manager = TokenManager(token=token, config_manager=config_manager)

    if not token_manager.validate_token():
        console.print("[red]✗ Invalid or expired GitHub token[/red]")
        sys.exit(1)

    return config_manager, cache_manager, token_manager


def _display_token_info(token_manager: TokenManager, verbose: bool):
    """Display token information if verbose mode."""
    if not verbose:
        return

    token_info = token_manager.get_token_info()
    if token_info:
        # Check expiration status
        expiration = token_manager.check_expiration()
        expires_text = "Never"
        days_text = "N/A"

        if expiration:
            expires_text = expiration['expires_at']
            days_remaining = expiration['days_remaining']
            if expiration['expired']:
                days_text = "[red]EXPIRED[/red]"
            elif expiration['warning']:
                days_text = f"[yellow]{days_remaining} days (expiring soon)[/yellow]"
            else:
                days_text = f"[green]{days_remaining} days[/green]"

        console.print(Panel(
            f"Token: {token_info['type']}\n"
            f"Rate Limit: {token_info.get('rate_limit', {}).get('remaining', 'N/A')} / "
            f"{token_info.get('rate_limit', {}).get('limit', 'N/A')}\n"
            f"Expires: {expires_text}\n"
            f"Days remaining: {days_text}",
            title="Token Information",
            border_style="blue"
        ))


def _display_detailed_token_info(token_manager: TokenManager):
    """Display detailed token information."""
    console.print("\n[bold]GitHub Token Information[/bold]\n")

    # Validate token first
    if not token_manager.validate_token():
        console.print("[red]✗ Token is invalid or expired[/red]")
        sys.exit(1)

    token_info = token_manager.get_token_info()
    if not token_info:
        console.print("[yellow]⚠ Unable to retrieve token information[/yellow]")
        sys.exit(1)

    # Display token type
    token_type = token_info['type']
    console.print(f"[bold]Token Type:[/bold] {token_type}")

    # Display scopes (if available)
    scopes = token_info.get('scopes', [])
    if scopes:
        console.print(f"[bold]Scopes:[/bold] {', '.join(scopes)}")
    else:
        console.print("[bold]Scopes:[/bold] [dim]Unable to determine (may be fine-grained token)[/dim]")

    # Display rate limit info
    rate_limit = token_info.get('rate_limit', {})
    if rate_limit:
        remaining = rate_limit.get('remaining', 'N/A')
        limit = rate_limit.get('limit', 'N/A')
        reset_time = rate_limit.get('reset', 'N/A')

        console.print("\n[bold]Rate Limit:[/bold]")
        console.print(f"  Remaining: {remaining} / {limit}")
        if reset_time and reset_time != 'N/A':
            try:
                reset_dt = datetime.fromisoformat(reset_time.replace('Z', '+00:00'))
                console.print(f"  Resets: {reset_dt.strftime('%Y-%m-%d %H:%M:%S %Z')}")
            except (ValueError, AttributeError) as e:
                # Log parsing issue but continue gracefully
                console.print(f"  [dim]Reset time unavailable[/dim]")

    # Display expiration info
    expiration = token_manager.check_expiration()
    if expiration:
        console.print("\n[bold]Expiration:[/bold]")
        expires_at = expiration['expires_at']
        days_remaining = expiration['days_remaining']

        # Accept both 'Z' and offset forms
        expires_dt = datetime.fromisoformat(expires_at.replace('Z', '+00:00'))
        console.print(f"  Expires: {expires_dt.strftime('%Y-%m-%d %H:%M:%S %Z')}")
        if expiration['expired']:
            console.print("  Status: [red]✗ EXPIRED[/red]")
        elif expiration['warning']:
            console.print(f"  Status: [yellow]⚠ Expiring in {days_remaining} days[/yellow]")
        else:
            console.print(f"  Status: [green]✓ Valid for {days_remaining} more days[/green]")
    else:
        console.print("\n[bold]Expiration:[/bold] No expiration (token does not expire)")

    # Test repository access
    console.print("\n[bold]Testing Permissions:[/bold]")
    try:
        github = token_manager.get_github_client()
        user = github.get_user()
        console.print(f"  Authenticated as: {user.login}")

        # Check basic permissions
        permissions_to_check = [
            ("repo", "Repository access"),
            ("write:discussion", "Discussion write access"),
            ("read:org", "Organization read access")
        ]

        console.print("\n[bold]Permission Check:[/bold]")
        for scope, description in permissions_to_check:
            has_perm = token_manager.has_permissions([scope])
            status = "[green]✓[/green]" if has_perm else "[red]✗[/red]"
            console.print(f"  {status} {description}")

    except GithubException as e:
        console.print(f"[red]Error testing permissions: {e}[/red]")

    console.print()  # Empty line at the end


def _check_token_expiration(token_manager: TokenManager):
    """Check and warn about token expiration."""
    if expiration := token_manager.check_expiration():
        if expiration['expired']:
            console.print("[red]⚠ Your GitHub token has EXPIRED! Please generate a new token.[/red]")
            if not click.confirm("Continue anyway?"):
                sys.exit(1)
        elif expiration['warning']:
            days = expiration['days_remaining']
            console.print(f"[yellow]⚠ Your GitHub token expires in {days} days. Consider renewing it soon.[/yellow]")


def _check_automation_permissions(token_manager: TokenManager, resolve_outdated: bool, accept_suggestions: bool):
    """Check if token has permissions for automation commands."""
    if not (resolve_outdated or accept_suggestions):
        return

    required_scopes = set()
    if resolve_outdated:
        required_scopes.update(["repo", "write:discussion"])
    if accept_suggestions:
        required_scopes.update(["repo"])

    if not token_manager.has_permissions(list(required_scopes)):
        console.print(
            f"[yellow]⚠ Warning: Token lacks required permissions: {', '.join(required_scopes)}[/yellow]"
        )
        if not click.confirm("Continue anyway?"):
            sys.exit(1)


def _determine_filter_mode(show_all: bool, resolved_active: bool, unresolved_outdated: bool, current_unresolved: bool) -> str:
    """Determine filter mode based on flags."""
    if show_all:
        return "all"
    elif resolved_active:
        return "resolved_active"
    elif unresolved_outdated:
        return "unresolved_outdated"
    elif current_unresolved:
        return "current_unresolved"
    return "unresolved"


def _get_pr_identifier(pr_manager: PRManager, pr_identifier: Optional[str], interactive: bool, repo: Optional[str]) -> str:
    """Get PR identifier through various methods."""
    if interactive:
        pr_identifier = pr_manager.select_pr_interactive(repo)
        if not pr_identifier:
            console.print("[yellow]No PR selected[/yellow]")
            sys.exit(0)
    elif not pr_identifier:
        pr_identifier = pr_manager.auto_detect_pr()
        if not pr_identifier:
            console.print("[yellow]No PR found for current branch[/yellow]")
            console.print("[dim]Tip: Use -i for interactive mode or specify a PR number/URL directly[/dim]")
            sys.exit(1)
    return pr_identifier


def _show_repo_pr_count(github_client: GitHubClient, owner: str, repo_name: str, verbose: bool):
    """Show repository PR count if verbose."""
    if not verbose:
        return

    with Progress(
        SpinnerColumn(),
        TextColumn("[progress.description]{task.description}"),
        console=console,
        transient=True,
    ) as progress:
        task = progress.add_task("Fetching repository information...", total=None)
        open_prs = github_client.get_open_pr_count(owner, repo_name)
        progress.remove_task(task)

    console.print(f"[blue]Repository has {open_prs} open PRs[/blue]")


def _handle_automation(
    pr_manager: PRManager,
    owner: str,
    repo_name: str,
    pr_number: int,
    resolve_outdated: bool,
    accept_suggestions: bool
):
    """Handle automation commands."""
    if resolve_outdated:
        resolved_count, errors = pr_manager.resolve_outdated_comments(owner, repo_name, pr_number)
        if resolved_count > 0:
            console.print(f"[green]✓ Resolved {resolved_count} outdated comments[/green]")
        if errors:
            for error in errors:
                console.print(f"[yellow]⚠ {error}[/yellow]")
        if resolved_count == 0 and not errors:
            console.print("[dim]No outdated comments to resolve[/dim]")

    if accept_suggestions:
        accepted_count, errors = pr_manager.accept_all_suggestions(owner, repo_name, pr_number)
        if accepted_count > 0:
            console.print(f"[green]✓ Accepted {accepted_count} suggestions[/green]")
        if errors:
            for error in errors:
                console.print(f"[yellow]⚠ {error}[/yellow]")
        if accepted_count == 0 and not errors:
            console.print("[dim]No suggestions to accept[/dim]")


def _handle_batch_operations(
    batch_ops: BatchOperations,
    batch_file: str,
    resolve_outdated: bool,
    accept_suggestions: bool
):
    """Handle batch operations for multiple PRs."""

    # Read PR identifiers from file
    batch_path = Path(batch_file)
    pr_identifiers = []

    with batch_path.open() as f:
        for line in f:
            line = line.strip()
            if line and not line.startswith("#"):  # Skip empty lines and comments
                pr_identifiers.append(line)

    if not pr_identifiers:
        console.print("[yellow]No PR identifiers found in batch file[/yellow]")
        return

    console.print(f"[blue]Processing {len(pr_identifiers)} PRs from batch file[/blue]")

    # Execute batch operations
    with Progress(console=console) as progress:
        if resolve_outdated:
            console.print("\n[bold]Resolving outdated comments...[/bold]")
            results = batch_ops.resolve_outdated_comments_batch(pr_identifiers, progress)
            _display_batch_results(results, "resolve_outdated")

        if accept_suggestions:
            console.print("\n[bold]Accepting suggestions...[/bold]")
            results = batch_ops.accept_suggestions_batch(pr_identifiers, progress)
            _display_batch_results(results, "accept_suggestions")


def _display_batch_results(results, operation: str):
    """Display batch operation results."""

    # Create summary from results
    summary = BatchSummary(total=len(results))
    for result in results:
        summary.results.append(result)
        if result.success:
            summary.successful += 1
        else:
            summary.failed += 1
            if result.error:
                summary.errors.append(f"{result.pr_identifier}: {result.error}")

    console.print(f"\n[bold]Batch Operation Summary[/bold]")
    console.print(f"Total: {summary.total}")
    console.print(f"Successful: [green]{summary.successful}[/green]")
    console.print(f"Failed: [red]{summary.failed}[/red]")
    console.print(f"Success Rate: {summary.success_rate:.1f}%")

    if summary.errors:
        console.print("\n[yellow]Errors:[/yellow]")
        for error in summary.errors[:5]:  # Show first 5 errors
            console.print(f"  - {error}")
        if len(summary.errors) > 5:
            console.print(f"  ... and {len(summary.errors) - 5} more errors")

    # Export results
    export_manager = ExportManager()
    results_dicts = [
        {
            "pr_identifier": r.pr_identifier,
            "success": r.success,
            "message": r.message,
            "details": r.details,
            "error": r.error
        }
        for r in summary.results
    ]
    output_file = export_manager.export_batch_results(results_dicts, operation)
    console.print(f"\n[green]✓ Batch results exported to {output_file}[/green]")


def _handle_output(
    display_manager: DisplayManager,
    pr_data: dict,
    comments: list,
    summary: dict,
    export: Optional[str],
    copy: bool,
    review_report: bool
):
    """Handle export and clipboard operations."""
    if export:
        export_manager = ExportManager()
        output_file = export_manager.export(pr_data, comments, format=export)
        console.print(f"[green]✓ Exported to {output_file}[/green]")

    if review_report:
        export_manager = ExportManager()
        report_file = export_manager.export_review_report(pr_data, summary)
        console.print(f"[green]✓ Generated review report: {report_file}[/green]")

    if copy:
        clipboard = ClipboardManager()
        plain_output = display_manager.generate_plain_output(pr_data, comments, summary)
        if clipboard.copy(plain_output):
            console.print("[green]✓ Copied to clipboard (plain text)[/green]")
        else:
            console.print("[yellow]⚠ Could not copy to clipboard[/yellow]")


def _launch_tui(cfg: CLIConfig) -> None:
    """Launch the interactive TUI mode."""
    try:
        from .ui.interactive import GhPrTUI

        # Initialize services
        result = _initialize_services(
            cfg.config, cfg.no_cache, cfg.clear_cache, cfg.token
        )
        if result is None:
            return  # Cache was cleared
        config_manager, cache_manager, token_manager = result

        # Initialize GitHub client
        github_client = GitHubClient(token_manager.get_token())

        # Create TUI configuration
        tui_config = {
            "github_token": token_manager.get_token(),
            "default_repo": cfg.repo or config_manager.get("default_repo"),
            "cache_ttl": config_manager.get("cache.ttl", 300),
            "theme": config_manager.get("ui.theme", "default"),
            "tui_settings": {
                "auto_refresh": config_manager.get("tui.auto_refresh", False),
                "refresh_interval": config_manager.get("tui.refresh_interval", 60),
                "show_drafts": config_manager.get("tui.show_drafts", True),
            }
        }

        # Create mock config object
        from types import SimpleNamespace

        # Initialize PR Manager
        from .core.pr_manager import PRManager
        pr_manager = PRManager(github_client, cache_manager)

        # Launch the TUI
        app = GhPrTUI(
            github_client=github_client,
            pr_manager=pr_manager,
            config_manager=config_manager,
            initial_repo=cfg.repo or config_manager.get("default_repo")
        )
        app.run()

    except ImportError:
        console.print("[red]✗ TUI mode requires Textual library[/red]")
        console.print("[dim]Install with: pip install textual[/dim]")
        sys.exit(1)
    except KeyboardInterrupt:
        console.print("\n[yellow]TUI mode interrupted[/yellow]")
        sys.exit(130)
    except Exception as e:
        console.print(f"[red]Error launching TUI: {e}[/red]")
        if cfg.verbose:
            console.print_exception()
        sys.exit(1)

if __name__ == "__main__":
    main()<|MERGE_RESOLUTION|>--- conflicted
+++ resolved
@@ -3,11 +3,8 @@
 
 import sys
 from dataclasses import dataclass
-<<<<<<< HEAD
+from datetime import datetime
 from pathlib import Path
-=======
-from datetime import datetime
->>>>>>> 6fd9a4ae
 from typing import Optional
 
 import click
@@ -149,12 +146,9 @@
         gh-pr --resolve-outdated     # Auto-resolve outdated comments
         gh-pr --accept-suggestions   # Accept all code suggestions
         gh-pr --copy                 # Copy output to clipboard
-<<<<<<< HEAD
         gh-pr --review-report        # Generate a review report
         gh-pr --batch-file prs.txt --resolve-outdated  # Batch resolve outdated comments
-=======
         gh-pr --token-info           # Display detailed token information
->>>>>>> 6fd9a4ae
     """
     # Create config from kwargs
     cfg = CLIConfig(**kwargs)
