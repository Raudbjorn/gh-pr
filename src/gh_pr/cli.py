#!/usr/bin/env python3
"""Command-line interface for gh-pr."""

import sys
from dataclasses import dataclass
from datetime import datetime
from pathlib import Path
from typing import Optional

import click
from github import GithubException
from rich.console import Console
from rich.panel import Panel
from rich.progress import Progress, SpinnerColumn, TextColumn

from .auth.permissions import PermissionChecker
from .auth.token import TokenManager
from .core.batch import BatchOperations, BatchSummary
from .core.github import GitHubClient
from .core.pr_manager import PRManager
from .ui.display import DisplayManager
from .utils.cache import CacheManager
from .utils.clipboard import ClipboardManager
from .utils.config import ConfigManager
from .utils.export import ExportManager

console = Console()

<<<<<<< HEAD
# Constants for backwards compatibility with tests
MAX_CONTEXT_LINES = 3
=======
# Constants
MAX_CONTEXT_LINES = 10
>>>>>>> a1e98c4d

@dataclass
class CLIConfig:
    """Configuration for CLI command."""
    pr_identifier: Optional[str] = None
    interactive: bool = False
    tui: bool = False
    repo: Optional[str] = None
    token: Optional[str] = None
    token_info: bool = False
    show_all: bool = False
    resolved_active: bool = False
    unresolved_outdated: bool = False
    current_unresolved: bool = False
    checks: bool = False
    verbose: bool = False
    context: int = 3
    no_code: bool = False
    no_cache: bool = False
    clear_cache: bool = False
    resolve_outdated: bool = False
    accept_suggestions: bool = False
    copy: bool = False
    export: Optional[str] = None
    config: Optional[str] = None
    batch_file: Optional[str] = None
    review_report: bool = False
    rate_limit: float = 2.0


@click.command()
@click.argument("pr_identifier", required=False)
@click.option(
    "-i", "--interactive", is_flag=True, help="Show interactive list of all open PRs to choose from"
)
@click.option(
    "--tui", is_flag=True, help="Launch interactive TUI mode (Terminal User Interface)"
)
@click.option(
    "-r", "--repo", help="Specify the repository (default: current repo)", metavar="OWNER/REPO"
)
@click.option(
    "--token", help="GitHub token (can also use GH_TOKEN or GITHUB_TOKEN env vars)", metavar="TOKEN"
)
@click.option(
    "--token-info", is_flag=True, help="Display detailed token information and exit"
)
@click.option(
    "-a", "--all", "show_all", is_flag=True, help="Show all comments, not just unresolved"
)
@click.option(
    "--resolved-active", is_flag=True, help="Show resolved but not outdated comments"
)
@click.option(
    "--unresolved-outdated", is_flag=True, help="Show unresolved comments where code has changed"
)
@click.option(
    "--current-unresolved", is_flag=True, help="Show only unresolved comments on current code"
)
@click.option(
    "--checks", is_flag=True, help="Show detailed CI/CD check status and logs"
)
@click.option(
    "-v", "--verbose", is_flag=True, help="Show additional details (timestamps, resolved status)"
)
@click.option(
    "-c", "--context",
    default=3,
    help="Number of context lines to show (default: 3)",
    type=click.IntRange(0, 50)  # Prevent negative or huge values
)
@click.option("--no-code", is_flag=True, help="Don't show code context")
@click.option("--no-cache", is_flag=True, help="Bypass cache and fetch fresh data")
@click.option("--clear-cache", is_flag=True, help="Clear all cached PR data")
@click.option(
    "--resolve-outdated", is_flag=True, help="Auto-resolve all outdated unresolved comments"
)
@click.option("--accept-suggestions", is_flag=True, help="Auto-commit all PR suggestions")
@click.option("--copy", is_flag=True, help="Copy output to clipboard (WSL2 compatible)")
@click.option(
    "--export", type=click.Choice(["markdown", "csv", "json"]), help="Export output format"
)
@click.option("--config", type=click.Path(exists=True), help="Path to config file")
@click.option(
    "--batch-file",
    type=click.Path(exists=True),
    help="File with list of PR identifiers for batch operations (one per line)"
)
@click.option(
    "--review-report", is_flag=True, help="Generate a review report for the PR"
)
@click.option(
    "--rate-limit",
    type=click.FloatRange(0.1, 10.0),
    default=2.0,
    help="Rate limit for batch operations (seconds between API calls, default: 2.0)"
)
def main(**kwargs) -> None:
    """
    GitHub PR Review Comments Tool

    Fetch review comments from a GitHub PR with various filtering options and automation features.

    When run without arguments:
    - Automatically finds and uses PR for current branch
    - If multiple git repos found in subdirs, lets you choose
    - Falls back to showing helpful message if no PR found

    Examples:
        gh-pr                        # Auto-detect PR from current/sub directories
        gh-pr -i                     # Interactive mode - choose from all open PRs
        gh-pr --tui                  # Launch interactive TUI mode
        gh-pr 53
        gh-pr https://github.com/owner/repo/pull/53
        gh-pr --unresolved-outdated  # Auto-detect PR, show likely fixed issues
        gh-pr --resolve-outdated     # Auto-resolve outdated comments
        gh-pr --accept-suggestions   # Accept all code suggestions
        gh-pr --copy                 # Copy output to clipboard
<<<<<<< HEAD
        gh-pr --review-report        # Generate a review report
        gh-pr --batch-file prs.txt --resolve-outdated  # Batch resolve outdated comments
=======
>>>>>>> a1e98c4d
        gh-pr --token-info           # Display detailed token information
    """
    # Create config from kwargs
    cfg = CLIConfig(**kwargs)

    # Launch TUI mode if requested
    if cfg.tui:
        _launch_tui(cfg)
        return

    try:
        # Initialize services
        result = _initialize_services(
            cfg.config, cfg.no_cache, cfg.clear_cache, cfg.token
        )
        if result is None:
            return  # Cache was cleared
        config_manager, cache_manager, token_manager = result

        # Handle --token-info flag
        if cfg.token_info:
            _display_detailed_token_info(token_manager)
            return

        # Display token info and check expiration
        _display_token_info(token_manager, cfg.verbose)
        _check_token_expiration(token_manager)

        # Check automation permissions
        _check_automation_permissions(token_manager, cfg.resolve_outdated, cfg.accept_suggestions)

        # Initialize clients and managers
        token = token_manager.get_token()
        github_client = GitHubClient(token)
        pr_manager = PRManager(github_client, cache_manager, token)
        display_manager = DisplayManager(console, verbose=cfg.verbose)

        # Handle batch operations
        if cfg.batch_file:
            permission_checker = PermissionChecker(token_manager)
            batch_ops = BatchOperations(pr_manager, permission_checker, rate_limit=cfg.rate_limit)
            _handle_batch_operations(batch_ops, cfg.batch_file, cfg.resolve_outdated, cfg.accept_suggestions)
            return

        # Determine filter mode
        filter_mode = _determine_filter_mode(cfg.show_all, cfg.resolved_active, cfg.unresolved_outdated, cfg.current_unresolved)

        # Get PR identifier
        pr_identifier = _get_pr_identifier(pr_manager, cfg.pr_identifier, cfg.interactive, cfg.repo)

        # Parse PR identifier
        owner, repo_name, pr_number = pr_manager.parse_pr_identifier(pr_identifier, cfg.repo)

        # Show repository info
        _show_repo_pr_count(github_client, owner, repo_name, cfg.verbose)

        # Fetch PR data
        with Progress(
            SpinnerColumn(),
            TextColumn("[progress.description]{task.description}"),
            console=console,
            transient=True,
        ) as progress:
            task = progress.add_task(f"Fetching PR #{pr_number}...", total=None)
            pr_data = pr_manager.fetch_pr_data(owner, repo_name, pr_number)
            progress.remove_task(task)

        # Handle automation
        _handle_automation(pr_manager, owner, repo_name, pr_number, cfg.resolve_outdated, cfg.accept_suggestions)

        # Display PR information
        display_manager.display_pr_header(pr_data)

        # Fetch and display comments
        comments = pr_manager.fetch_pr_comments(owner, repo_name, pr_number, filter_mode)

        if cfg.checks:
            check_status = pr_manager.fetch_check_status(owner, repo_name, pr_number)
            display_manager.display_check_status(check_status)

        display_manager.display_comments(comments, show_code=not cfg.no_code, context_lines=cfg.context)

        # Display summary
        summary = pr_manager.get_pr_summary(owner, repo_name, pr_number)
        display_manager.display_summary(summary)

        # Handle output
        _handle_output(display_manager, pr_data, comments, summary, cfg.export, cfg.copy, cfg.review_report)

    except KeyboardInterrupt:
        console.print("\n[yellow]Interrupted by user[/yellow]")
        sys.exit(130)
    except Exception as e:
        console.print(f"[red]Error: {e}[/red]")
        if cfg.verbose:
            console.print_exception()
        sys.exit(1)


def _initialize_services(config_path: Optional[str], no_cache: bool, clear_cache: bool, token: Optional[str]):
    """Initialize configuration, cache, and token services."""
    config_manager = ConfigManager(config_path=config_path)

    cache_manager = CacheManager(
        enabled=not no_cache,
        location=config_manager.get("cache.location", "~/.cache/gh-pr")
    )

    if clear_cache:
        cache_manager.clear()
        console.print("[green]✓ Cache cleared successfully[/green]")
        return None

    token_manager = TokenManager(token=token, config_manager=config_manager)

    if not token_manager.validate_token():
        console.print("[red]✗ Invalid or expired GitHub token[/red]")
        sys.exit(1)

    return config_manager, cache_manager, token_manager


def _display_token_info(token_manager: TokenManager, verbose: bool):
    """Display token information if verbose mode."""
    if not verbose:
        return

    token_info = token_manager.get_token_info()
    if token_info:
        # Check expiration status
        expiration = token_manager.check_expiration()
        expires_text = "Never"
        days_text = "N/A"

        if expiration:
            expires_text = expiration['expires_at']
            days_remaining = expiration['days_remaining']
            if expiration['expired']:
                days_text = "[red]EXPIRED[/red]"
            elif expiration['warning']:
                days_text = f"[yellow]{days_remaining} days (expiring soon)[/yellow]"
            else:
                days_text = f"[green]{days_remaining} days[/green]"

        console.print(Panel(
            f"Token: {token_info['type']}\n"
            f"Rate Limit: {token_info.get('rate_limit', {}).get('remaining', 'N/A')} / "
            f"{token_info.get('rate_limit', {}).get('limit', 'N/A')}\n"
            f"Expires: {expires_text}\n"
            f"Days remaining: {days_text}",
            title="Token Information",
            border_style="blue"
        ))


def _display_detailed_token_info(token_manager: TokenManager):
    """Display detailed token information."""
    console.print("\n[bold]GitHub Token Information[/bold]\n")

    # Validate token first
    if not token_manager.validate_token():
        console.print("[red]✗ Token is invalid or expired[/red]")
        sys.exit(1)

    token_info = token_manager.get_token_info()
    if not token_info:
        console.print("[yellow]⚠ Unable to retrieve token information[/yellow]")
        sys.exit(1)

    # Display token type
    token_type = token_info['type']
    console.print(f"[bold]Token Type:[/bold] {token_type}")

    # Display scopes (if available)
    scopes = token_info.get('scopes', [])
    if scopes:
        console.print(f"[bold]Scopes:[/bold] {', '.join(scopes)}")
    else:
        console.print("[bold]Scopes:[/bold] [dim]Unable to determine (may be fine-grained token)[/dim]")

    # Display rate limit info
    rate_limit = token_info.get('rate_limit', {})
    if rate_limit:
        remaining = rate_limit.get('remaining', 'N/A')
        limit = rate_limit.get('limit', 'N/A')
        reset_time = rate_limit.get('reset', 'N/A')

        console.print("\n[bold]Rate Limit:[/bold]")
        console.print(f"  Remaining: {remaining} / {limit}")
        if reset_time and reset_time != 'N/A':
            try:
                reset_dt = datetime.fromisoformat(reset_time.replace('Z', '+00:00'))
                console.print(f"  Resets: {reset_dt.strftime('%Y-%m-%d %H:%M:%S %Z')}")
<<<<<<< HEAD
            except (ValueError, AttributeError):
                # Log parsing issue but continue gracefully
                console.print("  [dim]Reset time unavailable[/dim]")
=======
            except (ValueError, AttributeError) as e:
                # Log parsing issue but continue gracefully
                console.print(f"  [dim]Reset time unavailable[/dim]")
>>>>>>> a1e98c4d

    # Display expiration info
    expiration = token_manager.check_expiration()
    if expiration:
        console.print("\n[bold]Expiration:[/bold]")
        expires_at = expiration['expires_at']
        days_remaining = expiration['days_remaining']

        # Accept both 'Z' and offset forms
        expires_dt = datetime.fromisoformat(expires_at.replace('Z', '+00:00'))
        console.print(f"  Expires: {expires_dt.strftime('%Y-%m-%d %H:%M:%S %Z')}")
        if expiration['expired']:
            console.print("  Status: [red]✗ EXPIRED[/red]")
        elif expiration['warning']:
            console.print(f"  Status: [yellow]⚠ Expiring in {days_remaining} days[/yellow]")
        else:
            console.print(f"  Status: [green]✓ Valid for {days_remaining} more days[/green]")
    else:
        console.print("\n[bold]Expiration:[/bold] No expiration (token does not expire)")

    # Test repository access
    console.print("\n[bold]Testing Permissions:[/bold]")
    try:
        github = token_manager.get_github_client()
        user = github.get_user()
        console.print(f"  Authenticated as: {user.login}")

        # Check basic permissions
        permissions_to_check = [
            ("repo", "Repository access"),
            ("write:discussion", "Discussion write access"),
            ("read:org", "Organization read access")
        ]

        console.print("\n[bold]Permission Check:[/bold]")
        for scope, description in permissions_to_check:
            has_perm = token_manager.has_permissions([scope])
            status = "[green]✓[/green]" if has_perm else "[red]✗[/red]"
            console.print(f"  {status} {description}")

    except GithubException as e:
        console.print(f"[red]Error testing permissions: {e}[/red]")

    console.print()  # Empty line at the end


def _check_token_expiration(token_manager: TokenManager):
    """Check and warn about token expiration."""
    if expiration := token_manager.check_expiration():
        if expiration['expired']:
            console.print("[red]⚠ Your GitHub token has EXPIRED! Please generate a new token.[/red]")
            if not click.confirm("Continue anyway?"):
                sys.exit(1)
        elif expiration['warning']:
            days = expiration['days_remaining']
            console.print(f"[yellow]⚠ Your GitHub token expires in {days} days. Consider renewing it soon.[/yellow]")


def _check_automation_permissions(token_manager: TokenManager, resolve_outdated: bool, accept_suggestions: bool):
    """Check if token has permissions for automation commands."""
    if not (resolve_outdated or accept_suggestions):
        return

    required_scopes = set()
    if resolve_outdated:
        required_scopes.update(["repo", "write:discussion"])
    if accept_suggestions:
        required_scopes.update(["repo"])

    if not token_manager.has_permissions(list(required_scopes)):
        console.print(
            f"[yellow]⚠ Warning: Token lacks required permissions: {', '.join(required_scopes)}[/yellow]"
        )
        if not click.confirm("Continue anyway?"):
            sys.exit(1)


def _determine_filter_mode(show_all: bool, resolved_active: bool, unresolved_outdated: bool, current_unresolved: bool) -> str:
    """Determine filter mode based on flags."""
    if show_all:
        return "all"
    elif resolved_active:
        return "resolved_active"
    elif unresolved_outdated:
        return "unresolved_outdated"
    elif current_unresolved:
        return "current_unresolved"
    return "unresolved"


def _get_pr_identifier(pr_manager: PRManager, pr_identifier: Optional[str], interactive: bool, repo: Optional[str]) -> str:
    """Get PR identifier through various methods."""
    if interactive:
        pr_identifier = pr_manager.select_pr_interactive(repo)
        if not pr_identifier:
            console.print("[yellow]No PR selected[/yellow]")
            sys.exit(0)
    elif not pr_identifier:
        pr_identifier = pr_manager.auto_detect_pr()
        if not pr_identifier:
            console.print("[yellow]No PR found for current branch[/yellow]")
            console.print("[dim]Tip: Use -i for interactive mode or specify a PR number/URL directly[/dim]")
            sys.exit(1)
    return pr_identifier


def _show_repo_pr_count(github_client: GitHubClient, owner: str, repo_name: str, verbose: bool):
    """Show repository PR count if verbose."""
    if not verbose:
        return

    with Progress(
        SpinnerColumn(),
        TextColumn("[progress.description]{task.description}"),
        console=console,
        transient=True,
    ) as progress:
        task = progress.add_task("Fetching repository information...", total=None)
        open_prs = github_client.get_open_pr_count(owner, repo_name)
        progress.remove_task(task)

    console.print(f"[blue]Repository has {open_prs} open PRs[/blue]")


def _handle_automation(
    pr_manager: PRManager,
    owner: str,
    repo_name: str,
    pr_number: int,
    resolve_outdated: bool,
    accept_suggestions: bool
):
    """Handle automation commands."""
    if resolve_outdated:
        resolved_count, errors = pr_manager.resolve_outdated_comments(owner, repo_name, pr_number)
        if resolved_count > 0:
            console.print(f"[green]✓ Resolved {resolved_count} outdated comments[/green]")
        if errors:
            for error in errors:
                console.print(f"[yellow]⚠ {error}[/yellow]")
        if resolved_count == 0 and not errors:
            console.print("[dim]No outdated comments to resolve[/dim]")

    if accept_suggestions:
        accepted_count, errors = pr_manager.accept_all_suggestions(owner, repo_name, pr_number)
        if accepted_count > 0:
            console.print(f"[green]✓ Accepted {accepted_count} suggestions[/green]")
        if errors:
            for error in errors:
                console.print(f"[yellow]⚠ {error}[/yellow]")
        if accepted_count == 0 and not errors:
            console.print("[dim]No suggestions to accept[/dim]")


def _handle_batch_operations(
    batch_ops: BatchOperations,
    batch_file: str,
    resolve_outdated: bool,
    accept_suggestions: bool
):
    """Handle batch operations for multiple PRs."""

    # Read PR identifiers from file
    batch_path = Path(batch_file)
    pr_identifiers = []

    with batch_path.open() as f:
        for line in f:
            line = line.strip()
            if line and not line.startswith("#"):  # Skip empty lines and comments
                pr_identifiers.append(line)

    if not pr_identifiers:
        console.print("[yellow]No PR identifiers found in batch file[/yellow]")
        return

    console.print(f"[blue]Processing {len(pr_identifiers)} PRs from batch file[/blue]")

    # Execute batch operations
    with Progress(console=console) as progress:
        if resolve_outdated:
            console.print("\n[bold]Resolving outdated comments...[/bold]")
            results = batch_ops.resolve_outdated_comments_batch(pr_identifiers, progress)
            _display_batch_results(results, "resolve_outdated")

        if accept_suggestions:
            console.print("\n[bold]Accepting suggestions...[/bold]")
            results = batch_ops.accept_suggestions_batch(pr_identifiers, progress)
            _display_batch_results(results, "accept_suggestions")


def _display_batch_results(results, operation: str):
    """Display batch operation results."""

    # Create summary from results
    summary = BatchSummary(total=len(results))
    for result in results:
        summary.results.append(result)
        if result.success:
            summary.successful += 1
        else:
            summary.failed += 1
            if result.error:
                summary.errors.append(f"{result.pr_identifier}: {result.error}")

    console.print("\n[bold]Batch Operation Summary[/bold]")
    console.print(f"Total: {summary.total}")
    console.print(f"Successful: [green]{summary.successful}[/green]")
    console.print(f"Failed: [red]{summary.failed}[/red]")
    console.print(f"Success Rate: {summary.success_rate:.1f}%")

    if summary.errors:
        console.print("\n[yellow]Errors:[/yellow]")
        for error in summary.errors[:5]:  # Show first 5 errors
            console.print(f"  - {error}")
        if len(summary.errors) > 5:
            console.print(f"  ... and {len(summary.errors) - 5} more errors")

    # Export results
    export_manager = ExportManager()
    results_dicts = [
        {
            "pr_identifier": r.pr_identifier,
            "success": r.success,
            "message": r.message,
            "details": r.details,
            "error": r.error
        }
        for r in summary.results
    ]
    output_file = export_manager.export_batch_results(results_dicts, operation)
    console.print(f"\n[green]✓ Batch results exported to {output_file}[/green]")


def _handle_output(
    display_manager: DisplayManager,
    pr_data: dict,
    comments: list,
    summary: dict,
    export: Optional[str],
    copy: bool,
    review_report: bool
):
    """Handle export and clipboard operations."""
    if export:
        export_manager = ExportManager()
        output_file = export_manager.export(pr_data, comments, format=export)
        console.print(f"[green]✓ Exported to {output_file}[/green]")

    if review_report:
        export_manager = ExportManager()
        report_file = export_manager.export_review_report(pr_data, summary)
        console.print(f"[green]✓ Generated review report: {report_file}[/green]")

    if copy:
        clipboard_timeout = cfg.get("clipboard.timeout_seconds", 5.0)
        clipboard = ClipboardManager(timeout=clipboard_timeout)
        plain_output = display_manager.generate_plain_output(pr_data, comments, summary)
        if clipboard.copy(plain_output):
            console.print("[green]✓ Copied to clipboard (plain text)[/green]")
        else:
            console.print("[yellow]⚠ Could not copy to clipboard[/yellow]")


def _launch_tui(cfg: CLIConfig) -> None:
    """Launch the interactive TUI mode."""
    try:
        from .ui.interactive import GhPrTUI

        # Initialize GitHub client
        github_client = GitHubClient(token_manager.get_token())

        # Initialize PR Manager
        from .core.pr_manager import PRManager
        pr_manager = PRManager(github_client, cache_manager, token=token_manager.get_token())

        # Launch the TUI
        app = GhPrTUI(
            github_client=github_client,
            pr_manager=pr_manager,
            config_manager=config_manager,
            initial_repo=cfg.repo or config_manager.get("default_repo")
        )
        app.run()

    except ImportError:
        console.print("[red]✗ TUI mode requires Textual library[/red]")
        console.print("[dim]Install with: pip install textual[/dim]")
        sys.exit(1)
    except KeyboardInterrupt:
        console.print("\n[yellow]TUI mode interrupted[/yellow]")
        sys.exit(130)
    except Exception as e:
        console.print(f"[red]Error launching TUI: {e}[/red]")
        if cfg.verbose:
            console.print_exception()
        sys.exit(1)

if __name__ == "__main__":
    main()<|MERGE_RESOLUTION|>--- conflicted
+++ resolved
@@ -26,13 +26,8 @@
 
 console = Console()
 
-<<<<<<< HEAD
 # Constants for backwards compatibility with tests
 MAX_CONTEXT_LINES = 3
-=======
-# Constants
-MAX_CONTEXT_LINES = 10
->>>>>>> a1e98c4d
 
 @dataclass
 class CLIConfig:
@@ -151,11 +146,8 @@
         gh-pr --resolve-outdated     # Auto-resolve outdated comments
         gh-pr --accept-suggestions   # Accept all code suggestions
         gh-pr --copy                 # Copy output to clipboard
-<<<<<<< HEAD
         gh-pr --review-report        # Generate a review report
         gh-pr --batch-file prs.txt --resolve-outdated  # Batch resolve outdated comments
-=======
->>>>>>> a1e98c4d
         gh-pr --token-info           # Display detailed token information
     """
     # Create config from kwargs
@@ -349,15 +341,9 @@
             try:
                 reset_dt = datetime.fromisoformat(reset_time.replace('Z', '+00:00'))
                 console.print(f"  Resets: {reset_dt.strftime('%Y-%m-%d %H:%M:%S %Z')}")
-<<<<<<< HEAD
             except (ValueError, AttributeError):
                 # Log parsing issue but continue gracefully
                 console.print("  [dim]Reset time unavailable[/dim]")
-=======
-            except (ValueError, AttributeError) as e:
-                # Log parsing issue but continue gracefully
-                console.print(f"  [dim]Reset time unavailable[/dim]")
->>>>>>> a1e98c4d
 
     # Display expiration info
     expiration = token_manager.check_expiration()
