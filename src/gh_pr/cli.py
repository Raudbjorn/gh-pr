#!/usr/bin/env python3
"""Command-line interface for gh-pr."""

import sys
from dataclasses import dataclass
from datetime import datetime
from pathlib import Path
from typing import Optional

import click
from github import GithubException
from rich.console import Console
from rich.panel import Panel
from rich.progress import Progress, SpinnerColumn, TextColumn

from .auth.token import TokenManager
from .core.batch import BatchOperations
from .core.github import GitHubClient
from .core.pr_manager import PRManager
from .ui.display import DisplayManager
from .utils.cache import CacheManager
from .utils.clipboard import ClipboardManager
from .utils.config import ConfigManager
from .utils.export import ExportManager

console = Console()

<<<<<<< HEAD
# Constants
MAX_CONTEXT_LINES = 50  # Maximum number of context lines to show
=======
# Constants for backwards compatibility with tests
MAX_CONTEXT_LINES = 3
>>>>>>> 46452aef

@dataclass
class CLIConfig:
    """Configuration for CLI command."""
    pr_identifier: Optional[str] = None
    interactive: bool = False
    tui: bool = False
    repo: Optional[str] = None
    token: Optional[str] = None
    token_info: bool = False
    show_all: bool = False
    resolved_active: bool = False
    unresolved_outdated: bool = False
    current_unresolved: bool = False
    checks: bool = False
    verbose: bool = False
    context: int = 3
    no_code: bool = False
    no_cache: bool = False
    clear_cache: bool = False
    resolve_outdated: bool = False
    accept_suggestions: bool = False
    copy: bool = False
    export: Optional[str] = None
    config: Optional[str] = None
    # New Phase 4 options
    batch: bool = False
    batch_file: Optional[str] = None
    export_enhanced: bool = False
    export_stats: bool = False
    rate_limit: float = 2.0
    max_concurrent: int = 5


@click.command()
@click.argument("pr_identifier", required=False)
@click.option(
    "-i", "--interactive", is_flag=True, help="Show interactive list of all open PRs to choose from"
)
@click.option(
    "--tui", is_flag=True, help="Launch interactive TUI mode (Terminal User Interface)"
)
@click.option(
    "-r", "--repo", help="Specify the repository (default: current repo)", metavar="OWNER/REPO"
)
@click.option(
    "--token", help="GitHub token (can also use GH_TOKEN or GITHUB_TOKEN env vars)", metavar="TOKEN"
)
@click.option(
    "--token-info", is_flag=True, help="Display detailed token information and exit"
)
@click.option(
    "-a", "--all", "show_all", is_flag=True, help="Show all comments, not just unresolved"
)
@click.option(
    "--resolved-active", is_flag=True, help="Show resolved but not outdated comments"
)
@click.option(
    "--unresolved-outdated", is_flag=True, help="Show unresolved comments where code has changed"
)
@click.option(
    "--current-unresolved", is_flag=True, help="Show only unresolved comments on current code"
)
@click.option(
    "--checks", is_flag=True, help="Show detailed CI/CD check status and logs"
)
@click.option(
    "-v", "--verbose", is_flag=True, help="Show additional details (timestamps, resolved status)"
)
@click.option(
    "-c", "--context",
    default=3,
    help="Number of context lines to show (default: 3)",
    type=click.IntRange(0, MAX_CONTEXT_LINES)  # Prevent negative or huge values
)
@click.option("--no-code", is_flag=True, help="Don't show code context")
@click.option("--no-cache", is_flag=True, help="Bypass cache and fetch fresh data")
@click.option("--clear-cache", is_flag=True, help="Clear all cached PR data")
@click.option(
    "--resolve-outdated", is_flag=True, help="Auto-resolve all outdated unresolved comments"
)
@click.option("--accept-suggestions", is_flag=True, help="Auto-commit all PR suggestions")
@click.option("--copy", is_flag=True, help="Copy output to clipboard (WSL2 compatible)")
@click.option(
    "--export", type=click.Choice(["markdown", "csv", "json"]), help="Export output format"
)
@click.option("--config", type=click.Path(exists=True), help="Path to config file")
@click.option(
    "--batch", is_flag=True, help="Batch mode - process multiple PRs from file or interactive selection"
)
@click.option(
    "--batch-file", type=click.Path(exists=True), help="File containing list of PR identifiers (one per line)"
)
@click.option(
    "--export-enhanced", is_flag=True, help="Export enhanced CSV with all available comment fields"
)
@click.option(
    "--export-stats", is_flag=True, help="Export review statistics and analytics"
)
@click.option(
    "--rate-limit", type=float, default=2.0, help="Rate limit in seconds between batch operations (default: 2.0)"
)
@click.option(
    "--max-concurrent", type=int, default=5, help="Maximum concurrent batch operations (default: 5)"
)
def main(**kwargs) -> None:
    """
    GitHub PR Review Comments Tool

    Fetch review comments from a GitHub PR with various filtering options and automation features.

    When run without arguments:
    - Automatically finds and uses PR for current branch
    - If multiple git repos found in subdirs, lets you choose
    - Falls back to showing helpful message if no PR found

    Examples:
        gh-pr                        # Auto-detect PR from current/sub directories
        gh-pr -i                     # Interactive mode - choose from all open PRs
        gh-pr --tui                  # Launch interactive TUI mode
        gh-pr 53
        gh-pr https://github.com/owner/repo/pull/53
        gh-pr --unresolved-outdated  # Auto-detect PR, show likely fixed issues
        gh-pr --resolve-outdated     # Auto-resolve outdated comments
        gh-pr --accept-suggestions   # Accept all code suggestions
        gh-pr --copy                 # Copy output to clipboard
<<<<<<< HEAD
        gh-pr --export csv           # Export to CSV format
        gh-pr --export-enhanced      # Export enhanced CSV with all fields
        gh-pr --export-stats         # Export review statistics
        gh-pr --batch                # Batch mode for multiple PRs
        gh-pr --batch-file prs.txt   # Process PRs from file
        gh-pr --batch --resolve-outdated  # Batch resolve outdated comments
=======
        gh-pr --review-report        # Generate a review report
        gh-pr --batch-file prs.txt --resolve-outdated  # Batch resolve outdated comments
>>>>>>> 46452aef
        gh-pr --token-info           # Display detailed token information
    """
    # Create config from kwargs
    cfg = CLIConfig(**kwargs)

    # Launch TUI mode if requested
    if cfg.tui:
        _launch_tui(cfg)
        return

    try:
        # Initialize all core services
        result = _initialize_core_services(cfg)
        if result is None:
            return  # Cache was cleared
        config_manager, cache_manager, token_manager, github_client, pr_manager = result

        # Handle --token-info flag
        if cfg.token_info:
            _display_detailed_token_info(token_manager)
            return

        # Display token info and check expiration
        _display_token_info(token_manager, cfg.verbose)
        _check_token_expiration(token_manager)

        # Check automation permissions
        _check_automation_permissions(token_manager, cfg.resolve_outdated, cfg.accept_suggestions)

<<<<<<< HEAD
        # Initialize clients and managers
        github_client = GitHubClient(token_manager.get_token())
        pr_manager = PRManager(github_client, cache_manager)
=======
        # Initialize display manager
>>>>>>> 46452aef
        display_manager = DisplayManager(console, verbose=cfg.verbose)
        export_manager = ExportManager()

        # Handle batch operations if requested
        if cfg.batch or cfg.batch_file:
            _handle_batch_operations(cfg, pr_manager, export_manager, token_manager)
            return

        # Regular single PR processing
        # Determine filter mode
        filter_mode = _determine_filter_mode(cfg.show_all, cfg.resolved_active, cfg.unresolved_outdated, cfg.current_unresolved)

        # Get PR identifier
        pr_identifier = _get_pr_identifier(pr_manager, cfg.pr_identifier, cfg.interactive, cfg.repo)

        # Parse PR identifier
        owner, repo_name, pr_number = pr_manager.parse_pr_identifier(pr_identifier, cfg.repo)

        # Show repository info
        _show_repo_pr_count(github_client, owner, repo_name, cfg.verbose)

        # Fetch PR data
        with Progress(
            SpinnerColumn(),
            TextColumn("[progress.description]{task.description}"),
            console=console,
            transient=True,
        ) as progress:
            task = progress.add_task(f"Fetching PR #{pr_number}...", total=None)
            pr_data = pr_manager.fetch_pr_data(owner, repo_name, pr_number)
            progress.remove_task(task)

        # Handle automation
        _handle_automation(pr_manager, owner, repo_name, pr_number, cfg.resolve_outdated, cfg.accept_suggestions)

        # Display PR information
        display_manager.display_pr_header(pr_data)

        # Fetch and display comments
        comments = pr_manager.fetch_pr_comments(owner, repo_name, pr_number, filter_mode)

        if cfg.checks:
            check_status = pr_manager.fetch_check_status(owner, repo_name, pr_number)
            display_manager.display_check_status(check_status)

        display_manager.display_comments(comments, show_code=not cfg.no_code, context_lines=cfg.context)

        # Display summary
        summary = pr_manager.get_pr_summary(owner, repo_name, pr_number)
        display_manager.display_summary(summary)

        # Handle enhanced exports for single PR
        if cfg.export_enhanced:
            export_path = export_manager.export_enhanced_csv(pr_data, comments)
            console.print(f"[green]Enhanced CSV exported to: {export_path}[/green]")

        # Handle output
        clipboard_timeout = cfg.get("clipboard.timeout_seconds", 5.0)
        _handle_output(display_manager, pr_data, comments, summary, cfg.export, cfg.copy, clipboard_timeout)

    except KeyboardInterrupt:
        console.print("\n[yellow]Interrupted by user[/yellow]")
        sys.exit(130)
    except Exception as e:
        console.print(f"[red]Error: {e}[/red]")
        if cfg.verbose:
            console.print_exception()
        sys.exit(1)


def _initialize_services(config_path: Optional[str], no_cache: bool, clear_cache: bool, token: Optional[str]):
    """Initialize configuration, cache, and token services."""
    config_manager = ConfigManager(config_path=config_path)

    cache_manager = CacheManager(
        enabled=not no_cache,
        location=config_manager.get("cache.location", "~/.cache/gh-pr")
    )

    if clear_cache:
        cache_manager.clear()
        console.print("[green]✓ Cache cleared successfully[/green]")
        return None

    token_manager = TokenManager(token=token, config_manager=config_manager)

    if not token_manager.validate_token():
        console.print("[red]✗ Invalid or expired GitHub token[/red]")
        sys.exit(1)

    return config_manager, cache_manager, token_manager


<<<<<<< HEAD
def _handle_batch_operations(cfg: CLIConfig, pr_manager: PRManager, export_manager: ExportManager, token_manager: TokenManager):
    """Handle batch operations for multiple PRs."""
    # Initialize batch operations manager
    batch_ops = BatchOperations(pr_manager)
    batch_ops.set_rate_limit(cfg.rate_limit)
    batch_ops.set_concurrency(cfg.max_concurrent)

    # Get list of PR identifiers
    pr_identifiers = _get_batch_pr_identifiers(cfg)

    if not pr_identifiers:
        console.print("[yellow]No PRs found for batch processing[/yellow]")
        return

    console.print(f"[blue]Processing {len(pr_identifiers)} PRs in batch mode...[/blue]")

    # Perform batch operations based on flags
    if cfg.resolve_outdated:
        console.print("[yellow]Batch resolving outdated comments...[/yellow]")
        results = batch_ops.resolve_outdated_comments_batch(pr_identifiers)

        # Create summary for display
        from gh_pr.core.batch import BatchOperations
        summary = BatchOperations.create_summary_from_results(results, "comments resolved")
        batch_ops.print_summary(summary, "Resolve Outdated Comments")

        if cfg.export:
            # Convert batch results to exportable format
            batch_results = [
                {
                    "pr_number": result.pr_number,
                    "success": result.success,
                    "result": result.result,
                    "errors": result.errors or []
                }
                for result in results
            ]
            export_path = export_manager.export_batch_report(batch_results, cfg.export)
            console.print(f"[green]Batch report exported to: {export_path}[/green]")

    elif cfg.accept_suggestions:
        console.print("[yellow]Batch accepting suggestions...[/yellow]")
        results = batch_ops.accept_suggestions_batch(pr_identifiers)

        # Create summary for display
        from gh_pr.core.batch import BatchOperations
        summary = BatchOperations.create_summary_from_results(results, "suggestions accepted")
        batch_ops.print_summary(summary, "Accept Suggestions")

        if cfg.export:
            batch_results = [
                {
                    "pr_number": result.pr_number,
                    "success": result.success,
                    "result": result.result,
                    "errors": result.errors or []
                }
                for result in results
            ]
            export_path = export_manager.export_batch_report(batch_results, cfg.export)
            console.print(f"[green]Batch report exported to: {export_path}[/green]")

    elif cfg.export_stats:
        console.print("[yellow]Collecting PR data for statistics...[/yellow]")
        pr_data_results = batch_ops.get_pr_data_batch(pr_identifiers)

        # Extract successful PR data
        successful_pr_data = [
            result.result for result in pr_data_results
            if result.success and result.result
        ]

        if successful_pr_data:
            # Flatten the data structure for statistics
            flattened_data = []
            for data in successful_pr_data:
                if isinstance(data, dict) and "pr_data" in data:
                    pr_info = data["pr_data"]
                    pr_info["comments"] = data.get("comments", [])
                    flattened_data.append(pr_info)

            export_format = cfg.export or "markdown"
            export_path = export_manager.export_review_statistics(flattened_data, export_format)
            console.print(f"[green]Review statistics exported to: {export_path}[/green]")
        else:
            console.print("[red]No successful PR data collected for statistics[/red]")

    else:
        # Default batch operation - just collect and display data
        console.print("[yellow]Collecting PR data...[/yellow]")
        pr_data_results = batch_ops.get_pr_data_batch(pr_identifiers)

        successful = sum(1 for r in pr_data_results if r.success)
        failed = len(pr_data_results) - successful

        console.print(f"[green]Batch collection complete: {successful} successful, {failed} failed[/green]")

        if cfg.export:
            batch_results = [
                {
                    "pr_number": result.pr_number,
                    "success": result.success,
                    "result": 1 if result.success else 0,
                    "errors": result.errors or []
                }
                for result in pr_data_results
            ]
            export_path = export_manager.export_batch_report(batch_results, cfg.export)
            console.print(f"[green]Batch report exported to: {export_path}[/green]")


def _get_batch_pr_identifiers(cfg: CLIConfig) -> list[tuple[str, str, int]]:
    """Get list of PR identifiers for batch processing."""
    pr_identifiers = []

    if cfg.batch_file:
        # Read PR identifiers from file
        try:
            with open(cfg.batch_file, 'r') as f:
                lines = [line.strip() for line in f if line.strip()]

            for line in lines:
                try:
                    # Simple parsing - could be enhanced
                    if '/' in line and '#' in line:
                        # Format: owner/repo#123
                        repo_part, pr_part = line.split('#')
                        owner, repo = repo_part.split('/')
                        pr_number = int(pr_part)
                        pr_identifiers.append((owner, repo, pr_number))
                    elif line.isdigit():
                        # Just PR number - would need default repo
                        console.print(f"[yellow]Skipping PR number without repo: {line}[/yellow]")
                    else:
                        console.print(f"[yellow]Skipping invalid PR identifier: {line}[/yellow]")
                except (ValueError, IndexError) as e:
                    console.print(f"[yellow]Skipping invalid line: {line} ({e})[/yellow]")

        except FileNotFoundError:
            console.print(f"[red]Batch file not found: {cfg.batch_file}[/red]")
        except Exception as e:
            console.print(f"[red]Error reading batch file: {e}[/red]")

    elif cfg.batch:
        # Interactive batch mode - would need implementation
        # For now, show an error
        console.print("[red]Interactive batch mode not yet implemented. Use --batch-file instead.[/red]")

    return pr_identifiers
=======
def _initialize_core_services(cfg: CLIConfig):
    """Initialize all core services including GitHub client and PR manager.

    Args:
        cfg: CLI configuration object

    Returns:
        Tuple of initialized services or None if cache was cleared
    """
    result = _initialize_services(
        cfg.config, cfg.no_cache, cfg.clear_cache, cfg.token
    )
    if result is None:
        return None  # Cache was cleared

    config_manager, cache_manager, token_manager = result

    # Initialize GitHub client
    github_client = GitHubClient(token_manager.get_token())

    # Initialize PR Manager
    from .core.pr_manager import PRManager
    pr_manager = PRManager(github_client, cache_manager, token=token_manager.get_token())

    return config_manager, cache_manager, token_manager, github_client, pr_manager
>>>>>>> 46452aef


def _display_token_info(token_manager: TokenManager, verbose: bool):
    """Display token information if verbose mode."""
    if not verbose:
        return

    token_info = token_manager.get_token_info()
    if token_info:
        # Check expiration status
        expiration = token_manager.check_expiration()
        expires_text = "Never"
        days_text = "N/A"

        if expiration:
            expires_text = expiration['expires_at']
            days_remaining = expiration['days_remaining']
            if expiration['expired']:
                days_text = "[red]EXPIRED[/red]"
            elif expiration['warning']:
                days_text = f"[yellow]{days_remaining} days (expiring soon)[/yellow]"
            else:
                days_text = f"[green]{days_remaining} days[/green]"

        console.print(Panel(
            f"Token: {token_info['type']}\n"
            f"Rate Limit: {token_info.get('rate_limit', {}).get('remaining', 'N/A')} / "
            f"{token_info.get('rate_limit', {}).get('limit', 'N/A')}\n"
            f"Expires: {expires_text}\n"
            f"Days remaining: {days_text}",
            title="Token Information",
            border_style="blue"
        ))


def _display_detailed_token_info(token_manager: TokenManager):
    """Display detailed token information."""
    console.print("\n[bold]GitHub Token Information[/bold]\n")

    # Validate token first
    if not token_manager.validate_token():
        console.print("[red]✗ Token is invalid or expired[/red]")
        sys.exit(1)

    token_info = token_manager.get_token_info()
    if not token_info:
        console.print("[yellow]⚠ Unable to retrieve token information[/yellow]")
        sys.exit(1)

    # Display token type
    token_type = token_info['type']
    console.print(f"[bold]Token Type:[/bold] {token_type}")

    # Display scopes (if available)
    scopes = token_info.get('scopes', [])
    if scopes:
        console.print(f"[bold]Scopes:[/bold] {', '.join(scopes)}")
    else:
        console.print("[bold]Scopes:[/bold] [dim]Unable to determine (may be fine-grained token)[/dim]")

    # Display rate limit info
    rate_limit = token_info.get('rate_limit', {})
    if rate_limit:
        remaining = rate_limit.get('remaining', 'N/A')
        limit = rate_limit.get('limit', 'N/A')
        reset_time = rate_limit.get('reset', 'N/A')

        console.print("\n[bold]Rate Limit:[/bold]")
        console.print(f"  Remaining: {remaining} / {limit}")
        if reset_time and reset_time != 'N/A':
            try:
                reset_dt = datetime.fromisoformat(reset_time.replace('Z', '+00:00'))
                console.print(f"  Resets: {reset_dt.strftime('%Y-%m-%d %H:%M:%S %Z')}")
            except (ValueError, AttributeError):
                # Log parsing issue but continue gracefully
                console.print("  [dim]Reset time unavailable[/dim]")

    # Display expiration info
    expiration = token_manager.check_expiration()
    if expiration:
        console.print("\n[bold]Expiration:[/bold]")
        expires_at = expiration['expires_at']
        days_remaining = expiration['days_remaining']

        # Accept both 'Z' and offset forms
        expires_dt = datetime.fromisoformat(expires_at.replace('Z', '+00:00'))
        console.print(f"  Expires: {expires_dt.strftime('%Y-%m-%d %H:%M:%S %Z')}")
        if expiration['expired']:
            console.print("  Status: [red]✗ EXPIRED[/red]")
        elif expiration['warning']:
            console.print(f"  Status: [yellow]⚠ Expiring in {days_remaining} days[/yellow]")
        else:
            console.print(f"  Status: [green]✓ Valid for {days_remaining} more days[/green]")
    else:
        console.print("\n[bold]Expiration:[/bold] No expiration (token does not expire)")

    # Test repository access
    console.print("\n[bold]Testing Permissions:[/bold]")
    try:
        github = token_manager.get_github_client()
        user = github.get_user()
        console.print(f"  Authenticated as: {user.login}")

        # Check basic permissions
        permissions_to_check = [
            ("repo", "Repository access"),
            ("write:discussion", "Discussion write access"),
            ("read:org", "Organization read access")
        ]

        console.print("\n[bold]Permission Check:[/bold]")
        for scope, description in permissions_to_check:
            has_perm = token_manager.has_permissions([scope])
            status = "[green]✓[/green]" if has_perm else "[red]✗[/red]"
            console.print(f"  {status} {description}")

    except GithubException as e:
        console.print(f"[red]Error testing permissions: {e}[/red]")

    console.print()  # Empty line at the end


def _check_token_expiration(token_manager: TokenManager):
    """Check and warn about token expiration."""
    if expiration := token_manager.check_expiration():
        if expiration['expired']:
            console.print("[red]⚠ Your GitHub token has EXPIRED! Please generate a new token.[/red]")
            if not click.confirm("Continue anyway?"):
                sys.exit(1)
        elif expiration['warning']:
            days = expiration['days_remaining']
            console.print(f"[yellow]⚠ Your GitHub token expires in {days} days. Consider renewing it soon.[/yellow]")


def _check_automation_permissions(token_manager: TokenManager, resolve_outdated: bool, accept_suggestions: bool):
    """Check if token has permissions for automation commands."""
    if not (resolve_outdated or accept_suggestions):
        return

    required_scopes = set()
    if resolve_outdated:
        required_scopes.update(["repo", "write:discussion"])
    if accept_suggestions:
        required_scopes.update(["repo"])

    if not token_manager.has_permissions(list(required_scopes)):
        console.print(
            f"[yellow]⚠ Warning: Token lacks required permissions: {', '.join(required_scopes)}[/yellow]"
        )
        if not click.confirm("Continue anyway?"):
            sys.exit(1)


def _determine_filter_mode(show_all: bool, resolved_active: bool, unresolved_outdated: bool, current_unresolved: bool) -> str:
    """Determine filter mode based on flags."""
    if show_all:
        return "all"
    elif resolved_active:
        return "resolved_active"
    elif unresolved_outdated:
        return "unresolved_outdated"
    elif current_unresolved:
        return "current_unresolved"
    return "unresolved"


def _get_pr_identifier(pr_manager: PRManager, pr_identifier: Optional[str], interactive: bool, repo: Optional[str]) -> str:
    """Get PR identifier through various methods."""
    if interactive:
        pr_identifier = pr_manager.select_pr_interactive(repo)
        if not pr_identifier:
            console.print("[yellow]No PR selected[/yellow]")
            sys.exit(0)
    elif not pr_identifier:
        pr_identifier = pr_manager.auto_detect_pr()
        if not pr_identifier:
            console.print("[yellow]No PR found for current branch[/yellow]")
            console.print("[dim]Tip: Use -i for interactive mode or specify a PR number/URL directly[/dim]")
            sys.exit(1)
    return pr_identifier


def _show_repo_pr_count(github_client: GitHubClient, owner: str, repo_name: str, verbose: bool):
    """Show repository PR count if verbose."""
    if not verbose:
        return

    with Progress(
        SpinnerColumn(),
        TextColumn("[progress.description]{task.description}"),
        console=console,
        transient=True,
    ) as progress:
        task = progress.add_task("Fetching repository information...", total=None)
        open_prs = github_client.get_open_pr_count(owner, repo_name)
        progress.remove_task(task)

    console.print(f"[blue]Repository has {open_prs} open PRs[/blue]")


def _handle_automation(
    pr_manager: PRManager,
    owner: str,
    repo_name: str,
    pr_number: int,
    resolve_outdated: bool,
    accept_suggestions: bool
):
    """Handle automation commands."""
    if resolve_outdated:
        try:
            resolved_count, errors = pr_manager.resolve_outdated_comments(owner, repo_name, pr_number)
            if errors:
                console.print(f"[yellow]⚠ Resolved {resolved_count} outdated comments with {len(errors)} errors[/yellow]")
                for error in errors[:3]:  # Show first 3 errors
                    console.print(f"  [red]• {error}[/red]")
                if len(errors) > 3:
                    console.print(f"  [red]... and {len(errors) - 3} more errors[/red]")
            else:
                console.print(f"[green]✓ Resolved {resolved_count} outdated comments[/green]")
        except Exception as e:
            console.print(f"[red]✗ Error resolving outdated comments: {str(e)}[/red]")

    if accept_suggestions:
<<<<<<< HEAD
        try:
            accepted_count, errors = pr_manager.accept_all_suggestions(owner, repo_name, pr_number)
            if errors:
                console.print(f"[yellow]⚠ Accepted {accepted_count} suggestions with {len(errors)} errors[/yellow]")
                for error in errors[:3]:  # Show first 3 errors
                    console.print(f"  [red]• {error}[/red]")
                if len(errors) > 3:
                    console.print(f"  [red]... and {len(errors) - 3} more errors[/red]")
            else:
                console.print(f"[green]✓ Accepted {accepted_count} suggestions[/green]")
        except Exception as e:
            console.print(f"[red]✗ Error accepting suggestions: {str(e)}[/red]")
=======
        accepted_count, errors = pr_manager.accept_all_suggestions(owner, repo_name, pr_number)
        if accepted_count > 0:
            console.print(f"[green]✓ Accepted {accepted_count} suggestions[/green]")
        if errors:
            for error in errors:
                console.print(f"[yellow]⚠ {error}[/yellow]")
        if accepted_count == 0 and not errors:
            console.print("[dim]No suggestions to accept[/dim]")


def _handle_batch_operations(
    batch_ops: BatchOperations,
    batch_file: str,
    resolve_outdated: bool,
    accept_suggestions: bool
):
    """Handle batch operations for multiple PRs."""

    # Read PR identifiers from file
    batch_path = Path(batch_file)
    pr_identifiers = []

    with batch_path.open() as f:
        for line in f:
            line = line.strip()
            if line and not line.startswith("#"):  # Skip empty lines and comments
                pr_identifiers.append(line)

    if not pr_identifiers:
        console.print("[yellow]No PR identifiers found in batch file[/yellow]")
        return

    console.print(f"[blue]Processing {len(pr_identifiers)} PRs from batch file[/blue]")

    # Execute batch operations
    with Progress(console=console) as progress:
        if resolve_outdated:
            console.print("\n[bold]Resolving outdated comments...[/bold]")
            results = batch_ops.resolve_outdated_comments_batch(pr_identifiers, progress)
            _display_batch_results(results, "resolve_outdated")

        if accept_suggestions:
            console.print("\n[bold]Accepting suggestions...[/bold]")
            results = batch_ops.accept_suggestions_batch(pr_identifiers, progress)
            _display_batch_results(results, "accept_suggestions")


def _display_batch_results(results, operation: str):
    """Display batch operation results."""

    # Create summary from results
    summary = BatchSummary(total=len(results))
    for result in results:
        summary.results.append(result)
        if result.success:
            summary.successful += 1
        else:
            summary.failed += 1
            if result.error:
                summary.errors.append(f"{result.pr_identifier}: {result.error}")

    console.print("\n[bold]Batch Operation Summary[/bold]")
    console.print(f"Total: {summary.total}")
    console.print(f"Successful: [green]{summary.successful}[/green]")
    console.print(f"Failed: [red]{summary.failed}[/red]")
    console.print(f"Success Rate: {summary.success_rate:.1f}%")

    if summary.errors:
        console.print("\n[yellow]Errors:[/yellow]")
        for error in summary.errors[:5]:  # Show first 5 errors
            console.print(f"  - {error}")
        if len(summary.errors) > 5:
            console.print(f"  ... and {len(summary.errors) - 5} more errors")

    # Export results
    export_manager = ExportManager()
    results_dicts = [
        {
            "pr_identifier": r.pr_identifier,
            "success": r.success,
            "message": r.message,
            "details": r.details,
            "error": r.error
        }
        for r in summary.results
    ]
    output_file = export_manager.export_batch_results(results_dicts, operation)
    console.print(f"\n[green]✓ Batch results exported to {output_file}[/green]")
>>>>>>> 46452aef


def _handle_output(
    display_manager: DisplayManager,
    pr_data: dict,
    comments: list,
    summary: dict,
    export: Optional[str],
    copy: bool,
    clipboard_timeout: float = 5.0
):
    """Handle export and clipboard operations."""
    if export:
        from .utils.export import ExportManager
        export_manager = ExportManager()
        output_file = export_manager.export(pr_data, comments, format=export)
        console.print(f"[green]✓ Exported to {output_file}[/green]")

    if copy:
        clipboard = ClipboardManager(timeout=clipboard_timeout)
        plain_output = display_manager.generate_plain_output(pr_data, comments, summary)
        if clipboard.copy(plain_output):
            console.print("[green]✓ Copied to clipboard (plain text)[/green]")
        else:
            console.print("[yellow]⚠ Could not copy to clipboard[/yellow]")


def _launch_tui(cfg: CLIConfig) -> None:
    """Launch the interactive TUI mode."""
    try:
        from .ui.interactive import GhPrTUI

        # Initialize all core services
        result = _initialize_core_services(cfg)
        if result is None:
            return  # Cache was cleared
        config_manager, cache_manager, token_manager, github_client, pr_manager = result

        # Launch the TUI
        app = GhPrTUI(
            github_client=github_client,
            pr_manager=pr_manager,
            config_manager=config_manager,
            initial_repo=cfg.repo or config_manager.get("default_repo")
        )
        app.run()

    except ImportError:
        console.print("[red]✗ TUI mode requires Textual library[/red]")
        console.print("[dim]Install with: pip install textual[/dim]")
        sys.exit(1)
    except KeyboardInterrupt:
        console.print("\n[yellow]TUI mode interrupted[/yellow]")
        sys.exit(130)
    except Exception as e:
        console.print(f"[red]Error launching TUI: {e}[/red]")
        if cfg.verbose:
            console.print_exception()
        sys.exit(1)

if __name__ == "__main__":
    main()<|MERGE_RESOLUTION|>--- conflicted
+++ resolved
@@ -25,13 +25,8 @@
 
 console = Console()
 
-<<<<<<< HEAD
 # Constants
 MAX_CONTEXT_LINES = 50  # Maximum number of context lines to show
-=======
-# Constants for backwards compatibility with tests
-MAX_CONTEXT_LINES = 3
->>>>>>> 46452aef
 
 @dataclass
 class CLIConfig:
@@ -158,17 +153,13 @@
         gh-pr --resolve-outdated     # Auto-resolve outdated comments
         gh-pr --accept-suggestions   # Accept all code suggestions
         gh-pr --copy                 # Copy output to clipboard
-<<<<<<< HEAD
         gh-pr --export csv           # Export to CSV format
         gh-pr --export-enhanced      # Export enhanced CSV with all fields
         gh-pr --export-stats         # Export review statistics
         gh-pr --batch                # Batch mode for multiple PRs
         gh-pr --batch-file prs.txt   # Process PRs from file
         gh-pr --batch --resolve-outdated  # Batch resolve outdated comments
-=======
         gh-pr --review-report        # Generate a review report
-        gh-pr --batch-file prs.txt --resolve-outdated  # Batch resolve outdated comments
->>>>>>> 46452aef
         gh-pr --token-info           # Display detailed token information
     """
     # Create config from kwargs
@@ -198,13 +189,10 @@
         # Check automation permissions
         _check_automation_permissions(token_manager, cfg.resolve_outdated, cfg.accept_suggestions)
 
-<<<<<<< HEAD
         # Initialize clients and managers
         github_client = GitHubClient(token_manager.get_token())
         pr_manager = PRManager(github_client, cache_manager)
-=======
         # Initialize display manager
->>>>>>> 46452aef
         display_manager = DisplayManager(console, verbose=cfg.verbose)
         export_manager = ExportManager()
 
@@ -298,7 +286,6 @@
     return config_manager, cache_manager, token_manager
 
 
-<<<<<<< HEAD
 def _handle_batch_operations(cfg: CLIConfig, pr_manager: PRManager, export_manager: ExportManager, token_manager: TokenManager):
     """Handle batch operations for multiple PRs."""
     # Initialize batch operations manager
@@ -448,7 +435,8 @@
         console.print("[red]Interactive batch mode not yet implemented. Use --batch-file instead.[/red]")
 
     return pr_identifiers
-=======
+
+
 def _initialize_core_services(cfg: CLIConfig):
     """Initialize all core services including GitHub client and PR manager.
 
@@ -474,7 +462,6 @@
     pr_manager = PRManager(github_client, cache_manager, token=token_manager.get_token())
 
     return config_manager, cache_manager, token_manager, github_client, pr_manager
->>>>>>> 46452aef
 
 
 def _display_token_info(token_manager: TokenManager, verbose: bool):
@@ -699,7 +686,6 @@
             console.print(f"[red]✗ Error resolving outdated comments: {str(e)}[/red]")
 
     if accept_suggestions:
-<<<<<<< HEAD
         try:
             accepted_count, errors = pr_manager.accept_all_suggestions(owner, repo_name, pr_number)
             if errors:
@@ -708,100 +694,12 @@
                     console.print(f"  [red]• {error}[/red]")
                 if len(errors) > 3:
                     console.print(f"  [red]... and {len(errors) - 3} more errors[/red]")
+            elif accepted_count > 0:
+                console.print(f"[green]✓ Accepted {accepted_count} suggestions[/green]")
             else:
-                console.print(f"[green]✓ Accepted {accepted_count} suggestions[/green]")
+                console.print("[dim]No suggestions to accept[/dim]")
         except Exception as e:
             console.print(f"[red]✗ Error accepting suggestions: {str(e)}[/red]")
-=======
-        accepted_count, errors = pr_manager.accept_all_suggestions(owner, repo_name, pr_number)
-        if accepted_count > 0:
-            console.print(f"[green]✓ Accepted {accepted_count} suggestions[/green]")
-        if errors:
-            for error in errors:
-                console.print(f"[yellow]⚠ {error}[/yellow]")
-        if accepted_count == 0 and not errors:
-            console.print("[dim]No suggestions to accept[/dim]")
-
-
-def _handle_batch_operations(
-    batch_ops: BatchOperations,
-    batch_file: str,
-    resolve_outdated: bool,
-    accept_suggestions: bool
-):
-    """Handle batch operations for multiple PRs."""
-
-    # Read PR identifiers from file
-    batch_path = Path(batch_file)
-    pr_identifiers = []
-
-    with batch_path.open() as f:
-        for line in f:
-            line = line.strip()
-            if line and not line.startswith("#"):  # Skip empty lines and comments
-                pr_identifiers.append(line)
-
-    if not pr_identifiers:
-        console.print("[yellow]No PR identifiers found in batch file[/yellow]")
-        return
-
-    console.print(f"[blue]Processing {len(pr_identifiers)} PRs from batch file[/blue]")
-
-    # Execute batch operations
-    with Progress(console=console) as progress:
-        if resolve_outdated:
-            console.print("\n[bold]Resolving outdated comments...[/bold]")
-            results = batch_ops.resolve_outdated_comments_batch(pr_identifiers, progress)
-            _display_batch_results(results, "resolve_outdated")
-
-        if accept_suggestions:
-            console.print("\n[bold]Accepting suggestions...[/bold]")
-            results = batch_ops.accept_suggestions_batch(pr_identifiers, progress)
-            _display_batch_results(results, "accept_suggestions")
-
-
-def _display_batch_results(results, operation: str):
-    """Display batch operation results."""
-
-    # Create summary from results
-    summary = BatchSummary(total=len(results))
-    for result in results:
-        summary.results.append(result)
-        if result.success:
-            summary.successful += 1
-        else:
-            summary.failed += 1
-            if result.error:
-                summary.errors.append(f"{result.pr_identifier}: {result.error}")
-
-    console.print("\n[bold]Batch Operation Summary[/bold]")
-    console.print(f"Total: {summary.total}")
-    console.print(f"Successful: [green]{summary.successful}[/green]")
-    console.print(f"Failed: [red]{summary.failed}[/red]")
-    console.print(f"Success Rate: {summary.success_rate:.1f}%")
-
-    if summary.errors:
-        console.print("\n[yellow]Errors:[/yellow]")
-        for error in summary.errors[:5]:  # Show first 5 errors
-            console.print(f"  - {error}")
-        if len(summary.errors) > 5:
-            console.print(f"  ... and {len(summary.errors) - 5} more errors")
-
-    # Export results
-    export_manager = ExportManager()
-    results_dicts = [
-        {
-            "pr_identifier": r.pr_identifier,
-            "success": r.success,
-            "message": r.message,
-            "details": r.details,
-            "error": r.error
-        }
-        for r in summary.results
-    ]
-    output_file = export_manager.export_batch_results(results_dicts, operation)
-    console.print(f"\n[green]✓ Batch results exported to {output_file}[/green]")
->>>>>>> 46452aef
 
 
 def _handle_output(
