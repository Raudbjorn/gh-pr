"""GitHub token management and validation."""

import hashlib
import logging
import os
import subprocess
from datetime import datetime, timedelta, timezone
from typing import Any, Optional

from github import Github, GithubException
from github.Auth import Token as GithubToken

logger = logging.getLogger(__name__)

# Constants
SUBPROCESS_TIMEOUT = 5  # seconds
GH_CLI_AUTH_STATUS_CMD = ["gh", "auth", "status", "--show-token"]
GH_CLI_AUTH_TOKEN_CMD = ["gh", "auth", "token"]


class TokenManager:
    """Manages GitHub authentication tokens."""

    def __init__(self, token: Optional[str] = None, config_manager=None):
        """
        Initialize TokenManager.

        Args:
            token: GitHub token. If not provided, will try to get from environment.
            config_manager: Optional config manager for token storage.
        """
        self.config_manager = config_manager
        self.token = self._get_token(token)
        self._github: Optional[Github] = None
        self._token_info: Optional[dict[str, Any]] = None
        self._expiration_info: Optional[dict[str, Any]] = None

    def _get_token_key(self) -> str:
        """
        Get consistent token key for config storage.

        Returns:
            SHA-256 hash of token truncated to 16 hex characters (64 bits).
            This provides sufficient uniqueness for typical use cases while
            avoiding storing raw token material.
        """
        return hashlib.sha256(self.token.encode()).hexdigest()[:16]

    def _get_token(self, token: Optional[str] = None) -> str:
        """
        Get GitHub token from various sources.

        Priority:
        1. Provided token parameter
        2. GH_TOKEN environment variable
        3. GITHUB_TOKEN environment variable
        4. Configuration file
        5. gh CLI configuration

        Args:
            token: Optional token string

        Returns:
            GitHub token string

        Raises:
            ValueError: If no token is found
        """
        if token:
            return token

        # Try environment variables
        for env_var in ["GH_TOKEN", "GITHUB_TOKEN"]:
            if env_token := os.environ.get(env_var):
                return env_token

        # Try configuration file
        if self.config_manager:
            for key in ("github.token", "github.default_token"):
                if config_token := self.config_manager.get(key):
                    return config_token
        # Try gh CLI
        if gh_token := self._get_gh_cli_token():
            return gh_token

        raise ValueError(
            "No GitHub token found. Please provide a token via --token, "
            "GH_TOKEN/GITHUB_TOKEN environment variable, config file, or configure gh CLI"
        )

    def _get_gh_cli_token(self) -> Optional[str]:
        """
        Try to get token from gh CLI configuration.

        Returns:
            Token string if found, None otherwise
        """
        try:
            # Try to get auth status from gh CLI
            # Security: GH_CLI_AUTH_STATUS_CMD is a hardcoded constant list, not user input
            # Safe because:
            # 1. Command is a predefined list constant, not user input
            # 2. No shell=True (list form prevents injection)
            # 3. Has timeout to prevent hanging
            result = subprocess.run(
                GH_CLI_AUTH_STATUS_CMD,  # Static constant: ["gh", "auth", "status", "--show-token"]
                capture_output=True,
                text=True,
                timeout=SUBPROCESS_TIMEOUT,
                check=False  # Explicitly don't raise on non-zero exit
            )

            # Parse token from output
            for line in result.stdout.split('\n'):
                if "Token:" in line:
                    return line.split("Token:")[-1].strip()

            # Alternative: try to get token from gh config
            # Security: GH_CLI_AUTH_TOKEN_CMD is a hardcoded constant list, not user input
            # Safe because:
            # 1. Command is a predefined list constant, not user input
            # 2. No shell=True (list form prevents injection)
            # 3. Has timeout to prevent hanging
            result = subprocess.run(
                GH_CLI_AUTH_TOKEN_CMD,  # Static constant: ["gh", "auth", "token"]
                capture_output=True,
                text=True,
                timeout=SUBPROCESS_TIMEOUT,
                check=False  # Explicitly don't raise on non-zero exit
            )

            if result.returncode == 0 and result.stdout.strip():
                return result.stdout.strip()

        except (subprocess.SubprocessError, FileNotFoundError):
            pass

        return None

    def get_token(self) -> str:
        """Get the current token."""
        return self.token

    def get_github_client(self) -> Github:
        """Get an authenticated GitHub client."""
        if not self._github:
            auth = GithubToken(self.token)
            self._github = Github(auth=auth)
        return self._github

    def validate_token(self) -> bool:
        """
        Validate the current token.

        Returns:
            True if token is valid, False otherwise
        """
        try:
            github = self.get_github_client()
            # Try to get the authenticated user
            user = github.get_user()
            _ = user.login  # Force API call
            return True
<<<<<<< HEAD
        except GithubException as e:
            logger.debug(f"Token validation failed (GitHub): {e}")
            return False
        except Exception as e:
            logger.debug(f"Token validation failed (unexpected): {e}")
=======
        except (GithubException, Exception):
>>>>>>> a1e98c4d
            return False

    def get_token_info(self) -> Optional[dict[str, Any]]:
        """
        Get information about the current token.

        Returns:
            Dictionary with token information or None if invalid
        """
        if self._token_info:
            return self._token_info

        try:
            github = self.get_github_client()

            # Check if it's a classic token or fine-grained token
            if self.token.startswith("ghp_"):
                token_type = "Classic Personal Access Token"
            elif self.token.startswith("github_pat_"):
                token_type = "Fine-grained Personal Access Token"
            elif self.token.startswith("ghs_"):
                token_type = "GitHub App Installation Token"
            else:
                token_type = "Unknown"

            info: dict[str, Any] = {
                "type": token_type,
                "scopes": [],
                "expires_at": None,
                "days_remaining": None,
            }

            # Try to get rate limit info (works for all valid tokens)
            try:
                rate_limit = github.get_rate_limit()
                core = rate_limit.core
                info["rate_limit"] = {
                    "limit": getattr(core, "limit", "N/A"),
                    "remaining": getattr(core, "remaining", "N/A"),
                    "reset": datetime.fromtimestamp(core.reset.timestamp(), timezone.utc).isoformat() if getattr(core, "reset", None) else None,
                }
            except (GithubException, KeyError, AttributeError) as e:
                # Fallback if rate limit API changes or data is missing
                logger.warning(f"Could not retrieve rate limit info: {e}")
                info["rate_limit"] = {
                    "limit": "N/A",
                    "remaining": "N/A",
                    "reset": None,
                }

            # Try to get scopes (only for OAuth/PAT tokens)
            # Note: PyGithub doesn't provide a public API for token scopes.
            # For now, we'll skip scope detection to avoid accessing private attributes.
            # Future improvement: Make a direct API request to get scope information.
            info["scopes"] = []  # Unable to determine scopes without private attribute access

            # Check token expiration for fine-grained tokens
            if token_type == "Fine-grained Personal Access Token" and self.config_manager:
                    token_key = self._get_token_key()
                    stored_expiry = self.config_manager.get(f"tokens.{token_key}.expires_at")
<<<<<<< HEAD
                    if not stored_expiry:
                        # legacy key fallback (best-effort; remove when no longer needed)
                        legacy = self.config_manager.get("tokens.github_pat.expires_at")
                        if legacy:
                            stored_expiry = legacy
                    if stored_expiry:
                        info["expires_at"] = stored_expiry
                        expires_dt = datetime.fromisoformat(stored_expiry)
=======
                    if stored_expiry:
                        info["expires_at"] = stored_expiry
                        # Handle Z suffix in ISO format (replace with +00:00 for fromisoformat compatibility)
                        expiry_str = stored_expiry.replace('Z', '+00:00') if stored_expiry.endswith('Z') else stored_expiry
                        expires_dt = datetime.fromisoformat(expiry_str)
>>>>>>> a1e98c4d
                        now = datetime.now(timezone.utc)
                        days_remaining = (expires_dt - now).days
                        info["days_remaining"] = days_remaining

            self._token_info = info
            return info

        except (GithubException, ValueError, KeyError) as e:
            logger.debug(f"Failed to get token info: {e}")
            return None

    def has_permissions(self, required_scopes: list[str]) -> bool:
        """
        Check if token has required permissions.

        Args:
            required_scopes: List of required OAuth scopes

        Returns:
            True if token has all required scopes
        """
        info = self.get_token_info()
        if not info:
            return False

        token_scopes = info.get("scopes", [])

        # If no scopes info (e.g., fine-grained token), try to check permissions
        if not token_scopes and info.get("type") == "Fine-grained Personal Access Token":
            # For fine-grained tokens, we need to check specific permissions
            # This would require testing actual API calls
            return self._check_fine_grained_permissions(required_scopes)

        # For classic tokens, check scopes
        return all(scope in token_scopes for scope in required_scopes)

    def _check_fine_grained_permissions(self, required_scopes: list[str]) -> bool:
        """
        Check permissions for fine-grained tokens.

        Args:
            required_scopes: List of required scopes

        Returns:
            True if token has required permissions
        """
        try:
            github = self.get_github_client()

            # Map classic scopes to fine-grained permissions
            permission_map = {
                "repo": ["contents", "pull_requests", "issues"],
                "write:discussion": ["discussions"],
                "read:org": ["organization"],
            }

            # Test permissions by trying relevant API calls for each mapped permission
            user = github.get_user()
            for scope in required_scopes:
                mapped_permissions = permission_map.get(scope, [])
                for perm in mapped_permissions:
                    if perm == "contents":
                        # Try to list repos (contents access)
                        try:
                            user.get_repos(type="all")[0]
                        except (GithubException, IndexError, AttributeError):
                            return False
                    elif perm == "pull_requests":
                        # Try to list pull requests for a repo
                        try:
                            repos = user.get_repos(type="all")
                            if repos.totalCount > 0:
                                repo = repos[0]
                                repo.get_pulls()[0]
                        except (GithubException, IndexError, AttributeError):
                            return False
                    elif perm == "issues":
                        # Try to list issues for a repo
                        try:
                            repos = user.get_repos(type="all")
                            if repos.totalCount > 0:
                                repo = repos[0]
                                repo.get_issues()[0]
                        except (GithubException, IndexError, AttributeError):
                            return False
                    elif perm == "discussions":
                        # Try to list discussions for a repo
                        try:
                            repos = user.get_repos(type="all")
                            if repos.totalCount > 0:
                                repo = repos[0]
                                repo.get_discussions()[0]
                        except (GithubException, IndexError, AttributeError):
                            return False
                    elif perm == "organization":
                        # Try to get organizations
                        try:
                            user.get_orgs()[0]
                        except (GithubException, IndexError, AttributeError):
                            return False
            return True

        except GithubException:
            return False

    def check_expiration(self) -> Optional[dict[str, Any]]:
        """
        Check token expiration status.

        Returns:
            Dictionary with expiration info or None
        """
        # Return cached expiration info if available
        if self._expiration_info:
            return self._expiration_info

        info = self.get_token_info()
        if not info:
            return None

        # Check for stored expiration or estimated expiration
        expires_at_str = info.get("expires_at")

        # For GitHub App tokens, they typically expire after 1 hour
        if info.get("type") == "GitHub App Installation Token":
            # Estimate 1 hour from now (conservative estimate)
            expires_at = datetime.now(timezone.utc) + timedelta(hours=1)
            expires_at_str = expires_at.isoformat()

        if not expires_at_str:
            return None

        expires_at = datetime.fromisoformat(expires_at_str.replace('Z', '+00:00'))
        now = datetime.now(timezone.utc)
        days_remaining = (expires_at - now).days
        hours_remaining = int((expires_at - now).total_seconds() / 3600)

        self._expiration_info = {
            "expired": expires_at <= now,
            "expires_at": expires_at.isoformat(),
            "days_remaining": days_remaining,
            "hours_remaining": hours_remaining,
            "warning": days_remaining <= 7,  # Warn if expiring within a week
        }

        return self._expiration_info

    def store_token_metadata(self, expires_at: Optional[str] = None) -> bool:
        """
        Store token metadata in configuration.

        Args:
            expires_at: Optional expiration date in ISO format

        Returns:
            True if stored successfully
        """
        if not self.config_manager:
            return False

        try:
            # Store token metadata using consistent token key
            token_key = self._get_token_key()

<<<<<<< HEAD
            info = self.get_token_info() or {}
            metadata = {
                "type": info.get("type", "Unknown"),
=======
            metadata = {
                "type": self.get_token_info().get("type", "Unknown"),
>>>>>>> a1e98c4d
                "created_at": datetime.now(timezone.utc).isoformat(),
            }

            if expires_at:
                metadata["expires_at"] = expires_at

            self.config_manager.set(f"tokens.{token_key}", metadata)
            return True
<<<<<<< HEAD
        except (KeyError, AttributeError, ValueError) as e:
=======
        except Exception as e:
>>>>>>> a1e98c4d
            logger.debug(f"Failed to store token metadata: {e}")
            return False<|MERGE_RESOLUTION|>--- conflicted
+++ resolved
@@ -161,15 +161,11 @@
             user = github.get_user()
             _ = user.login  # Force API call
             return True
-<<<<<<< HEAD
         except GithubException as e:
             logger.debug(f"Token validation failed (GitHub): {e}")
             return False
         except Exception as e:
             logger.debug(f"Token validation failed (unexpected): {e}")
-=======
-        except (GithubException, Exception):
->>>>>>> a1e98c4d
             return False
 
     def get_token_info(self) -> Optional[dict[str, Any]]:
@@ -230,7 +226,6 @@
             if token_type == "Fine-grained Personal Access Token" and self.config_manager:
                     token_key = self._get_token_key()
                     stored_expiry = self.config_manager.get(f"tokens.{token_key}.expires_at")
-<<<<<<< HEAD
                     if not stored_expiry:
                         # legacy key fallback (best-effort; remove when no longer needed)
                         legacy = self.config_manager.get("tokens.github_pat.expires_at")
@@ -238,14 +233,9 @@
                             stored_expiry = legacy
                     if stored_expiry:
                         info["expires_at"] = stored_expiry
-                        expires_dt = datetime.fromisoformat(stored_expiry)
-=======
-                    if stored_expiry:
-                        info["expires_at"] = stored_expiry
                         # Handle Z suffix in ISO format (replace with +00:00 for fromisoformat compatibility)
                         expiry_str = stored_expiry.replace('Z', '+00:00') if stored_expiry.endswith('Z') else stored_expiry
                         expires_dt = datetime.fromisoformat(expiry_str)
->>>>>>> a1e98c4d
                         now = datetime.now(timezone.utc)
                         days_remaining = (expires_dt - now).days
                         info["days_remaining"] = days_remaining
@@ -410,14 +400,9 @@
             # Store token metadata using consistent token key
             token_key = self._get_token_key()
 
-<<<<<<< HEAD
             info = self.get_token_info() or {}
             metadata = {
                 "type": info.get("type", "Unknown"),
-=======
-            metadata = {
-                "type": self.get_token_info().get("type", "Unknown"),
->>>>>>> a1e98c4d
                 "created_at": datetime.now(timezone.utc).isoformat(),
             }
 
@@ -426,10 +411,6 @@
 
             self.config_manager.set(f"tokens.{token_key}", metadata)
             return True
-<<<<<<< HEAD
         except (KeyError, AttributeError, ValueError) as e:
-=======
-        except Exception as e:
->>>>>>> a1e98c4d
             logger.debug(f"Failed to store token metadata: {e}")
             return False