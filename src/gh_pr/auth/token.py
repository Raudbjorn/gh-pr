"""GitHub token management and validation."""

import hashlib
import os
import subprocess
from datetime import datetime, timedelta, timezone
from typing import Any, Optional

from github import Github, GithubException
from github.Auth import Token as GithubToken

from ..utils.rich_logger import get_logger

logger = get_logger(__name__)

# Constants
SUBPROCESS_TIMEOUT = 5  # seconds
GH_CLI_AUTH_STATUS_CMD = ["gh", "auth", "status", "--show-token"]
GH_CLI_AUTH_TOKEN_CMD = ["gh", "auth", "token"]


class TokenManager:
    """Manages GitHub authentication tokens."""

    def __init__(self, token: Optional[str] = None, config_manager=None):
        """
        Initialize TokenManager.

        Args:
            token: GitHub token. If not provided, will try to get from environment.
            config_manager: Optional config manager for token storage.
        """
        logger.info("Initializing TokenManager",
                   token_provided=bool(token),
                   config_manager_available=bool(config_manager))

        self.config_manager = config_manager
        self.token = self._get_token(token)
        self._github: Optional[Github] = None
        self._token_info: Optional[dict[str, Any]] = None
        self._expiration_info: Optional[dict[str, Any]] = None

        logger.debug("TokenManager initialized successfully",
                    token_length=len(self.token) if self.token else 0)

    def _get_token_key(self) -> str:
        """
        Get consistent token key for config storage.

        Returns:
            SHA-256 hash of token truncated to 16 hex characters (64 bits).
            This provides sufficient uniqueness for typical use cases while
            avoiding storing raw token material.
        """
        return hashlib.sha256(self.token.encode()).hexdigest()[:16]

    def _get_token(self, token: Optional[str] = None) -> str:
        """
        Get GitHub token from various sources.

        Priority:
        1. Provided token parameter
        2. GH_TOKEN environment variable
        3. GITHUB_TOKEN environment variable
        4. Configuration file
        5. gh CLI configuration

        Args:
            token: Optional token string

        Returns:
            GitHub token string

        Raises:
            ValueError: If no token is found
        """
        if token:
            logger.debug("Using provided token parameter")
            return token

        # Try environment variables
        for env_var in ["GH_TOKEN", "GITHUB_TOKEN"]:
            if env_token := os.environ.get(env_var):
                logger.debug("Found token from environment variable", source=env_var)
                return env_token

        # Try configuration file
        if self.config_manager:
            for key in ("github.token", "github.default_token"):
                if config_token := self.config_manager.get(key):
                    logger.debug("Found token from configuration", config_key=key)
                    return config_token
        # Try gh CLI
        if gh_token := self._get_gh_cli_token():
            logger.debug("Found token from gh CLI")
            return gh_token

        logger.error("No GitHub token found in any source",
                    checked_sources=["parameter", "GH_TOKEN", "GITHUB_TOKEN", "config", "gh_cli"])
        raise ValueError(
            "No GitHub token found. Please provide a token via --token, "
            "GH_TOKEN/GITHUB_TOKEN environment variable, config file, or configure gh CLI"
        )

    def _get_gh_cli_token(self) -> Optional[str]:
        """
        Try to get token from gh CLI configuration.

        Returns:
            Token string if found, None otherwise
        """
        try:
            # Try to get auth status from gh CLI
            # Security: GH_CLI_AUTH_STATUS_CMD is a hardcoded constant list, not user input
            # Safe because:
            # 1. Command is a predefined list constant, not user input
            # 2. No shell=True (list form prevents injection)
            # 3. Has timeout to prevent hanging
            result = subprocess.run(
                GH_CLI_AUTH_STATUS_CMD,  # Static constant: ["gh", "auth", "status", "--show-token"]
                capture_output=True,
                text=True,
                timeout=SUBPROCESS_TIMEOUT,
                check=False  # Explicitly don't raise on non-zero exit
            )

            # Parse token from output
            for line in result.stdout.split('\n'):
                if "Token:" in line:
                    return line.split("Token:")[-1].strip()

            # Alternative: try to get token from gh config
            # Security: GH_CLI_AUTH_TOKEN_CMD is a hardcoded constant list, not user input
            # Safe because:
            # 1. Command is a predefined list constant, not user input
            # 2. No shell=True (list form prevents injection)
            # 3. Has timeout to prevent hanging
            result = subprocess.run(
                GH_CLI_AUTH_TOKEN_CMD,  # Static constant: ["gh", "auth", "token"]
                capture_output=True,
                text=True,
                timeout=SUBPROCESS_TIMEOUT,
                check=False  # Explicitly don't raise on non-zero exit
            )

            if result.returncode == 0 and result.stdout.strip():
                return result.stdout.strip()

        except subprocess.TimeoutExpired:
            logger.debug(f"Timeout expired while getting gh CLI token (timeout: {SUBPROCESS_TIMEOUT}s)")
        except (subprocess.SubprocessError, FileNotFoundError) as e:
            logger.debug(f"Failed to get gh CLI token: {e}")
        except Exception as e:
            logger.debug(f"Unexpected error getting gh CLI token: {e}")

        return None

    def get_token(self) -> str:
        """Get the current token."""
        return self.token

    def get_github_client(self) -> Github:
        """Get an authenticated GitHub client."""
        if not self._github:
            auth = GithubToken(self.token)
            self._github = Github(auth=auth)
        return self._github

    def validate_token(self) -> bool:
        """
        Validate the current token.

        Returns:
            True if token is valid, False otherwise
        """
        logger.debug("Validating GitHub token")
        try:
            github = self.get_github_client()
            # Try to get the authenticated user
            user = github.get_user()
            username = user.login  # Force API call
            logger.info("Token validation successful", username=username)
            return True
<<<<<<< HEAD
        except (GithubException, Exception) as e:
            logger.warning("Token validation failed",
                         error=str(e),
                         error_type=e.__class__.__name__)
=======
        except GithubException as e:
            logger.debug(f"Token validation failed (GitHub): {e}")
            return False
        except Exception as e:
            logger.debug(f"Token validation failed (unexpected): {e}")
>>>>>>> 930468ff
            return False

    def get_token_info(self) -> Optional[dict[str, Any]]:
        """
        Get information about the current token.

        Returns:
            Dictionary with token information or None if invalid
        """
        if self._token_info:
            return self._token_info

        try:
            github = self.get_github_client()

            # Check if it's a classic token or fine-grained token
            if self.token.startswith("ghp_"):
                token_type = "Classic Personal Access Token"
            elif self.token.startswith("github_pat_"):
                token_type = "Fine-grained Personal Access Token"
            elif self.token.startswith("ghs_"):
                token_type = "GitHub App Installation Token"
            else:
                token_type = "Unknown"

            info: dict[str, Any] = {
                "type": token_type,
                "scopes": [],
                "expires_at": None,
                "days_remaining": None,
            }

            # Try to get rate limit info (works for all valid tokens)
            try:
                rate_limit = github.get_rate_limit()
                core = rate_limit.core
                info["rate_limit"] = {
                    "limit": getattr(core, "limit", "N/A"),
                    "remaining": getattr(core, "remaining", "N/A"),
                    "reset": datetime.fromtimestamp(core.reset.timestamp(), timezone.utc).isoformat() if getattr(core, "reset", None) else None,
                }
            except (GithubException, KeyError, AttributeError) as e:
                # Fallback if rate limit API changes or data is missing
                logger.warning("Could not retrieve rate limit info",
                             error=str(e),
                             error_type=e.__class__.__name__)
                info["rate_limit"] = {
                    "limit": "N/A",
                    "remaining": "N/A",
                    "reset": None,
                }

            # Try to get scopes (only for OAuth/PAT tokens)
            # Note: PyGithub doesn't provide a public API for token scopes.
            # For now, we'll skip scope detection to avoid accessing private attributes.
            # Future improvement: Make a direct API request to get scope information.
            info["scopes"] = []  # Unable to determine scopes without private attribute access

            # Check token expiration for fine-grained tokens
            if token_type == "Fine-grained Personal Access Token" and self.config_manager:
                    token_key = self._get_token_key()
                    stored_expiry = self.config_manager.get(f"tokens.{token_key}.expires_at")
                    if not stored_expiry:
                        # legacy key fallback (best-effort; remove when no longer needed)
                        legacy = self.config_manager.get("tokens.github_pat.expires_at")
                        if legacy:
                            stored_expiry = legacy
                    if stored_expiry:
                        info["expires_at"] = stored_expiry
                        # Handle Z suffix in ISO format (replace with +00:00 for fromisoformat compatibility)
                        expiry_str = stored_expiry.replace('Z', '+00:00') if stored_expiry.endswith('Z') else stored_expiry
                        expires_dt = datetime.fromisoformat(expiry_str)
                        now = datetime.now(timezone.utc)
                        days_remaining = (expires_dt - now).days
                        info["days_remaining"] = days_remaining

            self._token_info = info
            return info

        except (GithubException, ValueError, KeyError) as e:
            logger.error("Failed to get token info",
                        error=str(e),
                        error_type=e.__class__.__name__,
                        token_type="partial_token_hidden")
            return None

    def has_permissions(self, required_scopes: list[str]) -> bool:
        """
        Check if token has required permissions.

        Args:
            required_scopes: List of required OAuth scopes

        Returns:
            True if token has all required scopes
        """
        info = self.get_token_info()
        if not info:
            return False

        token_scopes = info.get("scopes", [])

        # If no scopes info (e.g., fine-grained token), try to check permissions
        if not token_scopes and info.get("type") == "Fine-grained Personal Access Token":
            # For fine-grained tokens, we need to check specific permissions
            # This would require testing actual API calls
            return self._check_fine_grained_permissions(required_scopes)

        # For classic tokens, check scopes
        return all(scope in token_scopes for scope in required_scopes)

    def _check_fine_grained_permissions(self, required_scopes: list[str]) -> bool:
        """
        Check permissions for fine-grained tokens.

        Args:
            required_scopes: List of required scopes

        Returns:
            True if token has required permissions
        """
        try:
            github = self.get_github_client()

            # Map classic scopes to fine-grained permissions
            permission_map = {
                "repo": ["contents", "pull_requests", "issues"],
                "write:discussion": ["discussions"],
                "read:org": ["organization"],
            }

            # Test permissions by trying relevant API calls for each mapped permission
            user = github.get_user()
            for scope in required_scopes:
                mapped_permissions = permission_map.get(scope, [])
                for perm in mapped_permissions:
                    if perm == "contents":
                        # Try to list repos (contents access)
                        try:
                            user.get_repos(type="all")[0]
                        except (GithubException, IndexError, AttributeError):
                            return False
                    elif perm == "pull_requests":
                        # Try to list pull requests for a repo
                        try:
                            repos = user.get_repos(type="all")
                            if repos.totalCount > 0:
                                repo = repos[0]
                                repo.get_pulls()[0]
                        except (GithubException, IndexError, AttributeError):
                            return False
                    elif perm == "issues":
                        # Try to list issues for a repo
                        try:
                            repos = user.get_repos(type="all")
                            if repos.totalCount > 0:
                                repo = repos[0]
                                repo.get_issues()[0]
                        except (GithubException, IndexError, AttributeError):
                            return False
                    elif perm == "discussions":
                        # Try to list discussions for a repo
                        try:
                            repos = user.get_repos(type="all")
                            if repos.totalCount > 0:
                                repo = repos[0]
                                repo.get_discussions()[0]
                        except (GithubException, IndexError, AttributeError):
                            return False
                    elif perm == "organization":
                        # Try to get organizations
                        try:
                            user.get_orgs()[0]
                        except (GithubException, IndexError, AttributeError):
                            return False
            return True

        except GithubException:
            return False

    def check_expiration(self) -> Optional[dict[str, Any]]:
        """
        Check token expiration status.

        Returns:
            Dictionary with expiration info or None
        """
        # Return cached expiration info if available
        if self._expiration_info:
            return self._expiration_info

        info = self.get_token_info()
        if not info:
            return None

        # Check for stored expiration or estimated expiration
        expires_at_str = info.get("expires_at")

        # For GitHub App tokens, they typically expire after 1 hour
        if info.get("type") == "GitHub App Installation Token":
            # Estimate 1 hour from now (conservative estimate)
            expires_at = datetime.now(timezone.utc) + timedelta(hours=1)
            expires_at_str = expires_at.isoformat()

        if not expires_at_str:
            return None

        expires_at = datetime.fromisoformat(expires_at_str.replace('Z', '+00:00'))
        now = datetime.now(timezone.utc)
        days_remaining = (expires_at - now).days
        hours_remaining = int((expires_at - now).total_seconds() / 3600)

        self._expiration_info = {
            "expired": expires_at <= now,
            "expires_at": expires_at.isoformat(),
            "days_remaining": days_remaining,
            "hours_remaining": hours_remaining,
            "warning": days_remaining <= 7,  # Warn if expiring within a week
        }

        return self._expiration_info

    def store_token_metadata(self, expires_at: Optional[str] = None) -> bool:
        """
        Store token metadata in configuration.

        Args:
            expires_at: Optional expiration date in ISO format

        Returns:
            True if stored successfully
        """
        if not self.config_manager:
            return False

        try:
            # Store token metadata using consistent token key
            token_key = self._get_token_key()

            info = self.get_token_info() or {}
            metadata = {
                "type": info.get("type", "Unknown"),
                "created_at": datetime.now(timezone.utc).isoformat(),
            }

            if expires_at:
                metadata["expires_at"] = expires_at

            self.config_manager.set(f"tokens.{token_key}", metadata)
            return True
<<<<<<< HEAD
        except Exception as e:
            logger.error("Failed to store token metadata",
                        error=str(e),
                        error_type=e.__class__.__name__,
                        token_key="hidden")
=======
        except (KeyError, AttributeError, ValueError) as e:
            logger.debug(f"Failed to store token metadata: {e}")
>>>>>>> 930468ff
            return False<|MERGE_RESOLUTION|>--- conflicted
+++ resolved
@@ -181,18 +181,15 @@
             username = user.login  # Force API call
             logger.info("Token validation successful", username=username)
             return True
-<<<<<<< HEAD
-        except (GithubException, Exception) as e:
-            logger.warning("Token validation failed",
+        except GithubException as e:
+            logger.warning("Token validation failed (GitHub)",
                          error=str(e),
                          error_type=e.__class__.__name__)
-=======
-        except GithubException as e:
-            logger.debug(f"Token validation failed (GitHub): {e}")
             return False
         except Exception as e:
-            logger.debug(f"Token validation failed (unexpected): {e}")
->>>>>>> 930468ff
+            logger.warning("Token validation failed (unexpected)",
+                         error=str(e),
+                         error_type=e.__class__.__name__)
             return False
 
     def get_token_info(self) -> Optional[dict[str, Any]]:
@@ -443,14 +440,9 @@
 
             self.config_manager.set(f"tokens.{token_key}", metadata)
             return True
-<<<<<<< HEAD
-        except Exception as e:
+        except (KeyError, AttributeError, ValueError) as e:
             logger.error("Failed to store token metadata",
                         error=str(e),
                         error_type=e.__class__.__name__,
                         token_key="hidden")
-=======
-        except (KeyError, AttributeError, ValueError) as e:
-            logger.debug(f"Failed to store token metadata: {e}")
->>>>>>> 930468ff
             return False